from langpractice.experience import ExperienceReplay, DataCollector
from langpractice.models import * # SimpleCNN, SimpleLSTM
from langpractice.recorders import Recorder
from langpractice.utils.save_io import load_checkpoint
from langpractice.utils.utils import try_key
from langpractice.utils.training import get_resume_checkpt

from torch.optim import Adam, RMSprop
from torch.optim.lr_scheduler import ReduceLROnPlateau
from torch.nn import CrossEntropyLoss
from PIL import Image
import torch
import numpy as np
import time
from tqdm import tqdm

if torch.cuda.is_available():
    DEVICE = torch.device("cuda:0")
else:
    DEVICE = torch.device("cpu")

def train(rank, hyps, verbose=True):
    """
    This is the main training function. Argue a set of hyperparameters
    and this function will train a model to solve an openai gym task
    given an AI oracle.

    Args:
        rank: int
            the index of the distributed training system.
        hyps: dict
            a dict of hyperparams
            keys: str
            vals: object
        verbose: bool
            determines if the function should print status updates
    """
    # If resuming, hyperparameters are updated appropriately
    _, hyps = get_resume_checkpt(hyps)
    # Set random seeds
    hyps['seed'] = try_key(hyps,'seed', int(time.time()))
    torch.manual_seed(hyps["seed"])
    np.random.seed(hyps["seed"])
    # Initialize Data Collector and Begin Collecting Data
    # DataCollector's Initializer does Important changes to hyps
    data_collector = DataCollector(hyps)
    data_collector.dispatch_runners()
    # Initialize model
    model = make_model(hyps)
    # Record experiment settings
    recorder = Recorder(hyps, model)
    # initialize trainer
    trainer = Trainer(hyps, model, recorder, verbose=verbose)
    if not try_key(hyps,"skip_first_phase",False) and trainer.phase == 0:
        # Loop training
        exp_name = hyps["exp_name"]
        n_epochs = hyps["lang_epochs"] if exp_name != "test" else 2
        training_loop(
            n_epochs,
            data_collector,
            trainer,
            model,
            verbose=verbose
        )
    trainer.phase = hyps["second_phase"]
    # Fresh optimizer
    trainer.set_optimizer_and_scheduler(
        model,
        hyps["optim_type"],
        hyps["lr"],
        try_key(hyps, "resume_folder", None)
    )
    n_epochs = hyps["actn_epochs"] if hyps["exp_name"] != "test" else 2
    s = "\n\nBeginning Second Phase " + str(trainer.phase)
    recorder.write_to_log(s)
    print(s)
    training_loop(
        n_epochs,
        data_collector,
        trainer,
        model,
        verbose=verbose
    )
    data_collector.terminate_runners()
    trainer.end_training()

def make_model(hyps):
    """
    Makes the model. The model type specified in the hyperparams must
    be imported into the global scope.

    Args:
        hyps: dict
            dict of hyperparameters. See `README.md` for details
    """
    model = globals()[hyps["model_type"]](**hyps).to(DEVICE)
    folder = try_key(hyps, "resume_folder", None)
    if folder is not None and folder != "":
        checkpt, _ = get_resume_checkpt(hyps, in_place=False)
        model.load_state_dict(checkpt["state_dict"])
    return model

def resume_epoch(trainer):
    """
    If the training is resuming from a checkpoint and the phase of the
    checkpoint matches the phase of the trainer, then this function
    returns the epoch of the resumed checkpoint

    Args:
        trainer: Trainer
            a Trainer object. Must have valid hyps member
    Returns:
        epoch: int
            if the phase of the trainer and the checkpoint match, this
            will be the epoch of the checkpoint. In all other cases,
            defaults to 0.
    """
    folder = try_key(trainer.hyps, "resume_folder", "")
    if folder is not None and folder != "":
        checkpt = load_checkpoint(folder)
        if checkpt["phase"] == trainer.phase:
            return try_key(checkpt,"epoch",0)
    return 0

def training_loop(n_epochs,data_collector,trainer,model,verbose=True):
    """
    The epoch level training loop.

    Args:
        n_epochs: int
            the number of epochs to train for
        data_collector: DataCollector
        trainer: Trainer
        model: Model
    """
    if trainer.hyps["exp_name"] == "test":
        trainer.hyps["n_val_samples"] = 1
    # Potentially modify starting epoch for resumption of previous
    # training. Defaults to 0 if not resuming or not same phase
    start_epoch = resume_epoch(trainer)
    for epoch in range(start_epoch, n_epochs):
        if verbose:
            print()
            print("Phase:",
                trainer.phase,
                "-- Epoch",
                epoch,
                "--",
                trainer.hyps["save_folder"]
            )
        # Run environments, automatically fills experience replay's
        # shared_exp tensors
        data_collector.await_runners()
        trainer.train(model, data_collector.exp_replay)
        data_collector.dispatch_runners()
        if verbose: print("\nValidating")
        for val_sample in tqdm(range(trainer.hyps["n_val_samples"])):
            trainer.validate(epoch, model, data_collector)
        trainer.end_epoch(epoch)

class Trainer:
    """
    This class handles the training of the model.
    """
    def __init__(self, hyps, model, recorder, verbose=True):
        """
        Args:
            hyps: dict
                keys: str
                vals: object
            model: torch.Module
            recorder: Recorder
                an object for recording the details of the experiment
            verbose: bool
                if true, some functions will print updates to the
                console
        """
        self.hyps = hyps
        self.model = model
        self.recorder = recorder
        self.verbose = verbose
        #phase: int [0,1,2]
        #    the phase of the training (is it (0) training the
        #    language network or (1) training the action network or
        #    (2) both together)
<<<<<<< HEAD
        self.phase = self.init_phase()
        self.optim = self.get_optimizer(
=======
        self.phase = 0 # used to determine type of training
        self.set_optimizer_and_scheduler(
>>>>>>> 61b0dd06
            self.model,
            self.hyps["optim_type"],
            self.hyps["lr"],
            try_key(self.hyps, "resume_folder", None)
        )
        self.loss_fxn = globals()[self.hyps["loss_fxn"]]()

<<<<<<< HEAD
    def init_phase(self):
        """
        Initializes the phase of the training depending on if the
        training is resuming from a checkpoint.

        Returns:
            phase: int
                either 0 or the phase that the resume model left off at
                during its previous training
        """
        folder = try_key(self.hyps, "resume_folder", "")
        if folder is None or folder == "":
            checkpt = load_checkpoint(folder)
            return try_key(checkpt, "phase", 0)
        return 0

    def get_optimizer(self, model, optim_type, lr, resume_folder=""):
        """
        Initializes an optimizer using the model parameters and the
        hyperparameters. If a resume_folder is argued and the phase
        of the resume folder matches the current phase, then the
        optim_state_dict will be loaded from the resume folder.
=======
    def set_optimizer_and_scheduler(self,
                                    model,
                                    optim_type,
                                    lr,
                                    *args, **kwargs):
        """
        Initializes an optimizer using the model parameters and the
        hyperparameters. Also sets a scheduler for the optimizer's
        learning rate.
>>>>>>> 61b0dd06
    
        Args:
            model: Model or torch.Module
                any object that implements a `.parameters()` member
                function that returns a sequence of torch.Parameters
            optim_type: str (one of [Adam, RMSprop])
                the type of optimizer. 
            lr: float
                the learning rate
            resume_folder: str (optional)
                a model folder to resume training from. if a valid
                path is argued and the phase of the last checkpt is
                the same as the current phase, the optimizer loads
                thes saved optim_dict
        Returns:
            optim: torch optimizer
                the model optimizer
        """
<<<<<<< HEAD
        optimizer = globals()[optim_type](
            list(model.parameters()),
            lr=lr
        )
        if resume_folder is not None and resume_folder != "":
            checkpt = load_checkpoint(resume_folder)
            if try_key(checkpt, "phase", None) == self.phase:
                optimizer.load_state_dict(checkpt["optim_state_dict"])
            elif try_key(checkpt["stats"],"phase",None) == self.phase:
                optimizer.load_state_dict(checkpt["optim_state_dict"])
        return optimizer
=======
        self.optim = globals()[optim_type](
            list(model.parameters()),
            lr=lr
        )
        self.scheduler = ReduceLROnPlateau(
            self.optim,
            mode='min',
            factor=try_key(self.hyps,"factor", 0.5),
            patience=try_key(self.hyps, "patience", 5),
            threshold=try_key(self.hyps, "threshold", 0.01),
            verbose=self.verbose
        )
>>>>>>> 61b0dd06

    def reset_model(self, model, batch_size):
        """
        Determines what type of reset to do. If the data is provided
        in a random order, the model is simply reset. If, however,
        the data is provided in sequence, we must store the h value
        from the first forward loop in the last training loop.
        """
        if self.hyps["randomize_order"]:
            model.reset(batch_size=batch_size)
        else:
            model.reset_to_step(step=1)

    def train(self, model, data_iter):
        """
        This function handles the actual training. It loops through the
        available data from the experience replay to train the model.

        Args:
            model: torch.Module
                the model to be trained
            data_iter: iterable
                an iterable of the collected experience/data. each 
                iteration must return a dict of data with the keys:
                    obs: torch Float Tensor (N, S, C, H, W)
                    actns: torch Long Tensor (N,S)
                    dones: torch Long Tensor (N,S)
                    n_targs: None or torch LongTensor (N,S)
                The iter must also implement the __len__ member so that
                the data can be easily looped through.
        """
        if torch.cuda.is_available(): torch.cuda.empty_cache()
        model.train()
        model.reset(self.hyps['batch_size'])
        for i,data in enumerate(data_iter):
            iter_start = time.time()
            self.optim.zero_grad()
            obs =   data["obs"]
            actns = data["actns"]
            dones = data["dones"]
            drops = data["drops"]
            n_items = data["n_items"]
            n_targs = data["n_targs"]
            labels = self.get_lang_labels(
                n_items,
                n_targs,
                max_label=model.lang_size-1
            )

            self.reset_model(model, len(obs))
            # model uses dones if it is recurrent
            logits, langs = model(
                obs.to(DEVICE),
                dones.to(DEVICE)
            )

            loss,accs = self.get_loss_and_accs(
                logits=logits,
                langs=langs,
                actns=actns.flatten(),
                labels=labels.flatten(),
                drops=drops.flatten(),
                n_targs=n_targs.flatten(),
                prepender="train"
            )
            # Backprop and update
            loss.backward()
            self.optim.step()
            # Calc acc
            # Record metrics
            metrics = {
                "train_loss": loss.item(),
                **accs}
            self.recorder.track_loop(metrics)
            self.print_loop(
                i,
                len(data_iter),
                loss.item(),
                accs["train_acc"],
                iter_start
            )
            if self.hyps["exp_name"] == "test" and i >= 2: break
        self.scheduler.step(
            np.mean(self.recorder.metrics["train_loss"])
        )

    def get_lang_labels(self, n_items, n_targs, max_label):
        """
        Determines the language labels based on the type of training.

        Args:
            n_items: torch Tensor (N,)
                the count of the items on the board
            n_targs: torch Tensor (N,)
                the count of the targs on the board
            max_label: int
                the maximum allowed language label. can usually use
                model.lang_size-1
        """
        labels = n_items.clone()
        labels[labels>max_label] = max_label
        if int(self.hyps["use_count_words"]) == 0:
            labels[n_items<n_targs] = 0
            labels[n_items==n_targs] = 1
            labels[n_items>n_targs] = 2
        elif int(self.hyps["use_count_words"]) == 2:
            labels = self.get_piraha_labels(labels, n_items, n_targs)
        return labels

    def get_piraha_labels(self, labels, n_items, n_targs):
        """
        Converts the number of items that exist in the game (not
        including the targets) to a count word in the piraha language.

        Uses the following probablities for each count word conversion.
        Probabilities taken from Frank 2008.
            number 0:
                labels: 0
                probabilities: [1]
            number 1:
                labels: 1
                probabilities: [1]
            number 2:
                labels: 2
                probabilities: [1]
            number 3:
                labels: 2,3
                probabilities: [.55, .45]
            numbers 4-7:
                labels: 2,3
                probabilities: [.4, .6]
            numbers 8 and above:
                labels: 2,3
                probabilities: [.3, .7]

        Args:
            labels: torch Tensor (N,)
                the count of the items on the board (a clone of n_items
                works just fine)
            n_items: torch Tensor (N,)
                the count of the items on the board
            n_targs: torch Tensor (N,)
                the count of the targs on the board
        """
        weights = {
            "3":   torch.FloatTensor([.55, .45]),
            "4-7": torch.FloatTensor([.4, .6]),
            "8":   torch.FloatTensor([.3, .7])
        }
        labels[n_items==1] = 1
        labels[n_items==2] = 2
        # Sample the Piraha count words with the appropriate length 
        # using weights found in Frank's 2008 "Number as a cog tech"
        idx = (n_items==3)
        l = len(labels[idx])
        if l > 0:
            labs = torch.multinomial(weights["3"], l, replacement=True)
            # samples are 0 indexed, so add 2 for the proper label
            labels[idx] = labs + 2

        # Repeat previous step for numbers 4-7
        idx = (n_items>=4)&(n_items<=7)
        l = len(labels[idx])
        if l > 0:
            labs = torch.multinomial(weights["4-7"], l, replacement=True)
            # samples are 0 indexed, so add 2 for the proper label
            labels[idx] = labs + 2

        # Repeat previous step for numbers 8 and greater
        idx = (n_items>=8)
        l = len(labels[idx])
        if l > 0:
            labs = torch.multinomial(weights["8"], l, replacement=True)
            # samples are 0 indexed, so add 2 for the proper label
            labels[idx] = labs + 2
        return labels

    def get_loss_and_accs(self,
                          logits,
                          langs,
                          actns,
                          labels,
                          drops,
                          n_targs,
                          prepender):
        """
        Calculates the loss and accuracies depending on the phase of
        the training.

            Phase 0: language loss when agent drops an item
            Phase 1: action loss at all steps in rollout
            Phase 2: lang and action loss at all steps in rollout

        Args:
            logits: torch FloatTensor (..., A)
                action predictions
            langs: sequence of torch FloatTensors [(N, L),(N, L),...]
                a list of language predictions
            actns: torch LongTensor (N,)
                action labels
            labels: torch LongTensor (N,)
                language labels
            drops: torch LongTensor (N,)
                1s denote steps in which the agent dropped an item, 0s
                denote all other steps
            n_targs: torch LongTensor (N,)
                the number of target objects on the grid at this step
                of the episode
        Returns:
            loss: torch float tensor (1,)
                the appropriate loss for the phase
            accs: dict
                keys: str
                vals: float
                    the appropriate label accuracies depending on the
                    phase
        """
        logits = logits.reshape(-1, logits.shape[-1])
        # Phase 0: language labels when agent drops an item
        # Phase 1: action labels at all steps in rollout
        # Phase 2: lang and action labels at all steps in rollout
        loss = 0
        accs_array = []
        if self.phase == 0:
            idxs = drops==1
            labels = labels[idxs]
            n_targs = n_targs[idxs]
        if self.phase == 0 or self.phase == 2:
            for lang in langs:
                lang = lang.reshape(-1, lang.shape[-1])
                if self.phase == 0:
                    lang = lang[idxs]
                labels = labels.to(DEVICE)
                loss += self.loss_fxn(lang, labels)
                with torch.no_grad():
                    accs = self.calc_accs( # accs is a dict of floats
                        logits=lang,
                        targs=labels,
                        categories=n_targs,
                        prepender=prepender
                    )
                    accs_array.append(accs)
            accs = Trainer.avg_over_accs_array(accs_array)
        if self.phase == 1 or self.phase == 2:
            actns = actns.to(DEVICE)
            p = self.hyps["lang_p"] if self.phase == 2 else 0
            loss = p*loss + (1-p)*self.loss_fxn(logits, actns)
            with torch.no_grad():
                accs = self.calc_accs( # accs is a dict of floats
                    logits=logits,
                    targs=actns,
                    categories=n_targs,
                    prepender=prepender
                )
        return loss, accs

    @staticmethod
    def avg_over_accs_array(accs_array):
        """
        This is a helper function to average over the keys in an array
        of dicts. The result is a dict with the same keys as every
        dict in the argued array, but the values are averaged over each
        dict within the argued array.

        Args:
            accs_array: list of dicts
                this is a list of dicts. Each dict must consist of str
                keys and float or int vals. Each dict must have the
                same set of keys.
        Returns:
            avgs: dict
                keys: str
                    same keys as all dicts in accs_array
                vals: float
                    the average over all dicts in the accs array for
                    the corresponding key
        """
        if len(accs_array) == 0: return dict()
        avgs = {k: 0 for k in accs_array[0].keys()}
        for k in avgs.keys():
            avg = 0
            for i in range(len(accs_array)):
                avg += accs_array[i][k]
            avgs[k] = avg/len(accs_array)
        return avgs

    def calc_accs(self, logits, targs, categories=None, prepender=""):
        """
        Calculates the average accuracy over the batch for each possible
        category

        Args:
            logits: torch float tensor (B, N, K)
                the model predictions. the last dimension must be the
                same number of dimensions as possible target values.
            targs: torch long tensor (B, N)
                the targets for the predictions
            categories: torch long tensor (B, N) or None
                if None, this value is ignored. Otherwise it specifies
                categories for accuracy calculations.
            prepender: str
                a string to prepend to all keys in the accs dict
        Returns:
            accs: dict
                keys: str
                    total: float
                        the average accuracy over all categories
                    <categories_type_n>: float
                        the average accuracy over this particular
                        category. for example, if one of the categories
                        is named 1, the key will be "1" and the value
                        will be the average accuracy over that
                        particular category.
        """
        logits = logits.reshape(-1, logits.shape[-1])
        argmaxes = torch.argmax(logits, dim=-1).squeeze()
        targs = targs.reshape(-1)
        acc = (argmaxes.long()==targs.long()).float().mean()
        accs = {
            prepender + "_acc": acc.item()
        }
        if type(categories) == torch.Tensor: # (B, N)
            categories = categories.reshape(-1).data.long()
            cats = {*categories.numpy()}
            for cat in cats:
                argmxs = argmaxes[categories==cat]
                trgs = targs[categories==cat]
                acc = (argmxs.long()==trgs.long()).float().mean()
                accs[prepender+"_acc_"+str(cat)] = acc.item()
        return accs

    def print_loop(self,
                   loop_count,
                   max_loops,
                   loss,
                   acc,
                   iter_start):
        """
        Printing statement for inner loop in the epoch.

        Args:
            loop_count: int
                the current loop
            max_loops: int
                the number of loops in the epoch
            loss: float
                the calculated loss
            acc: float
                the calculated accuracy
            iter_start: float
                a timestamp collected at the start of the loop
        """
        s = "Loss:{:.5f} | Acc:{:.5f} | {:.0f}% | t:{:.2f}"
        s = s.format(
            loss,
            acc,
            loop_count/max_loops*100,
            time.time()-iter_start
        )
        print(s, end=len(s)//4*" " + "\r")

    def validate(self, epoch, model, data_collector):
        """
        Validates the performance of the model directly on an
        environment. Steps the learning rate scheduler based on the
        performance of the model.

        Args:
            runner: ValidationRunner
        """
        if torch.cuda.is_available(): torch.cuda.empty_cache()
        # run model directly on an environment
        with torch.no_grad():
            # Returned tensors are mainly of shape (n_eval_steps,)
            model.reset(batch_size=1)
            eval_data = data_collector.val_runner.rollout(
                self.phase,
                model,
                n_tsteps=self.hyps["n_eval_steps"],
                n_eps=self.hyps["n_eval_eps"]
            )
            lang_labels = self.get_lang_labels(
                eval_data["n_items"],
                eval_data["n_targs"],
                max_label=model.lang_size-1
            )
            drops = data_collector.exp_replay.get_drops(
                eval_data["grabs"]
            )
            loss, accs = self.get_loss_and_accs(
                logits=eval_data["actn_preds"],
                langs=eval_data["lang_preds"],
                actns=eval_data["actn_targs"],
                labels=lang_labels,
                drops=drops,
                n_targs=eval_data["n_targs"],
                prepender="val"
            )
        eval_eps = self.hyps["n_eval_eps"]
        eval_steps = self.hyps["n_eval_steps"]
        divisor = eval_eps if eval_steps is None else eval_steps
        avg_rew = eval_data["rews"].sum()/divisor
        metrics = {
            "val_loss": loss.item(),
            "val_rew": avg_rew.item(),
            **accs
        }
        # Extra metrics if using gordongames variant
        keys = ["n_items", "n_targs", "n_aligned"]
        dones = eval_data["dones"].reshape(-1)
        inpts = {key: eval_data[key].reshape(-1) for key in keys}
        inpts = {key: val[dones==1] for key,val in inpts.items()}
        targ_accs = self.calc_targ_accs(
            **inpts,
            prepender="val"
        )
        metrics = {**metrics, **targ_accs}
        inpts = {k:v.cpu().data.numpy() for k,v in inpts.items()}
        inpts["epoch"] = [
            epoch for i in range(len(inpts["n_items"]))
        ]
        inpts["phase"] = [
            self.phase for i in range(len(inpts["n_items"]))
        ]
        self.recorder.to_df(**inpts)
        self.recorder.track_loop(metrics)

    def calc_targ_accs(self,
        n_targs,
        n_items,
        n_aligned,
        prepender="val",
        **kwargs
    ):
        """
        Calculates the accuracy of the episodes with regards to matching
        the correct number of objects.

        Args:
            n_targs: ndarray or long tensor (N,)
                Collects the number of targets in the episode
                only relevant if using a gordongames
                environment variant
            n_items: ndarray or long tensor (N,)
                Collects the number of items over the course of
                the episode. only relevant if using a
                gordongames environment variant
            n_aligned: ndarray or long tensor (N,)
                Collects the number of items that are aligned
                with targets over the course of the episode.
                only relevant if using a gordongames
                environment variant
            prepender: str
                a simple string prepended to each key in the returned
                dict
        Returns:
            metrics: dict
                keys: str
                    "error": float
                        the difference between the number of target
                        objects and the number of item objects
                    "coef_of_var": float
                        the coefficient of variation. The avg error
                        divided by the goal size
                    "stddev": float
                        the standard deviation of the n_item responses.
                    "mean_resp": float
                        the mean response of the n_item responses.
        """
        fxns = {
            "error": calc_error,
            "coef_of_var": coef_of_var,
            "stddev": stddev,
            "mean_resp": mean_resp,
        }
        metrics = dict()
        if type(n_targs) == torch.Tensor:
            n_targs = n_targs.detach().cpu().numpy()
        if type(n_items) == torch.Tensor:
            n_items = n_items.detach().cpu().numpy()
        if type(n_aligned) == torch.Tensor:
            n_aligned = n_aligned.detach().cpu().numpy()
        inpts = {
            "n_items":  n_items,
            "n_targs":  n_targs,
            "n_aligned":n_aligned,
        }
        categories = set(n_targs.astype(np.int))
        for key,fxn in fxns.items():
            metrics[prepender+"_"+ key] = fxn(**inpts)
            # Calc for each specific target count
            for cat in categories:
                targs = n_targs[n_targs==cat]
                items = n_items[n_targs==cat]
                aligned = n_aligned[n_targs==cat]
                if len(targs)==0 or len(items)==0 or len(aligned)==0:
                    continue
                metrics[prepender+"_"+key+"_"+str(cat)] = fxn(
                    n_items=items,
                    n_targs=targs,
                    n_aligned=aligned,
                )
        return metrics

    def end_epoch(self, epoch):
        """
        Records, prints, cleans up the epoch statistics. Call this
        function at the end of the epoch.

        Args:
            epoch: int
                the epoch that has just finished.
        """
        self.recorder.save_epoch_stats(
            self.phase,
            epoch,
            self.model,
            self.optim,
            verbose=self.verbose
        )
        self.recorder.reset_stats()

    def end_training(self):
        """
        Perform all cleanup actions here. Mainly recording the best
        metrics.
        """
        pass

def mean_resp(n_items, **kwargs):
    """
    Args:
        n_items: ndarray (same dims as n_targs)
    Returns:
        mean: float
            the standard deviation of the responses
    """
    return n_items.mean()

def stddev(n_items, **kwargs):
    """
    Args:
        n_items: ndarray (same dims as n_targs)
    Returns:
        std: float
            the standard deviation of the responses
    """
    return n_items.std()

def calc_error(n_items, n_targs, **kwargs):
    """
    The square root of the mean squared distance between n_items and 
    n_targs.

    Args:
        n_items: ndarray (same dims as n_targs)
        n_targs: ndarray (same dims as n_items)
    Returns:
        error: float
            the square root of the average squared distance from the
            goal.
    """
    return np.sqrt(((n_items-n_targs)**2).mean())

def coef_of_var(n_items, n_targs, **kwargs):
    """
    Returns the coefficient of variation which is the error divided
    by the average n_targs

    Args:
        n_items: ndarray (same dims as n_targs)
        n_targs: ndarray (same dims as n_items)
    Returns:
        coef_var: float
            the error divided by the average n_targs
    """
    return n_items.std()/n_items.mean()

def perc_aligned(n_aligned, n_targs, **kwargs):
    """
    Calculates the percent of items that are aligned

    Args:
        n_aligned: ndarray (same dims as n_targs)
        n_targs: ndarray (same dims as n_aligned)
    Returns:
        perc: float
            the average percent aligned over all entries
    """
    perc = n_aligned/n_targs
    return perc.mean()*100

def perc_unaligned(n_items, n_aligned, n_targs, **kwargs):
    """
    Calculates the percent of items that are unaligned

    Args:
        n_items: ndarray (same dims as n_targs)
        n_aligned: ndarray (same dims as n_targs)
        n_targs: ndarray (same dims as n_items)
    Returns:
        perc: float
            the average percent unaligned over all entries
    """
    perc = (n_items-n_aligned)/n_targs
    return perc.mean()*100

def perc_over(n_items, n_targs, **kwargs):
    """
    Calculates the average proportion in which the number of items
    was greater than the number of targets. If the number of items
    was less than or equal to the number of targets, that entry is
    counted as 0%

    Args:
        n_items: ndarray (same dims as n_targs)
        n_targs: ndarray (same dims as n_items)
    Returns:
        perc: float
            the average amount of items over the number of targets
    """
    n_items = n_items.copy()
    n_items[n_items<n_targs] = n_targs[n_items<n_targs]
    perc = (n_items-n_targs)/n_targs
    return perc.mean()*100

def perc_under(n_items, n_targs, **kwargs):
    """
    Calculates the average proportion in which the number of items
    was less than the number of targets. If the number of items
    was greater than or equal to the number of targets, that entry is
    counted as 0%

    Args:
        n_items: ndarray (same dims as n_targs)
        n_targs: ndarray (same dims as n_items)
    Returns:
        perc: float
            the average amount of items less than the number of targets
    """
    n_items = n_items.copy()
    n_items[n_items>n_targs] = n_targs[n_items>n_targs]
    perc = (n_targs-n_items)/n_targs
    return perc.mean()*100

def perc_off(n_items, n_targs, **kwargs):
    """
    Calculates the average proportion in which the number of items
    was different than the number of targets.

    Args:
        n_items: ndarray (same dims as n_targs)
        n_targs: ndarray (same dims as n_items)
    Returns:
        perc: float
            the average amount of items different than the number of
            targets
    """
    perc = torch.abs(n_targs-n_items)/n_targs
    return perc.mean()*100

def perc_correct(n_aligned, n_targs, **kwargs):
    """
    Calculates the average proportion in which the number of aligned
    items is equal to the number of targets.

    Args:
        n_aligned: ndarray (same dims as n_targs)
        n_targs: ndarray (same dims as n_aligned)
    Returns:
        perc: float
            the average number of entries in which the number of
            aligned items is equal to the number of targets.
    """
    perc = (n_aligned == n_targs)
    return perc.mean()*100
<|MERGE_RESOLUTION|>--- conflicted
+++ resolved
@@ -183,13 +183,8 @@
         #    the phase of the training (is it (0) training the
         #    language network or (1) training the action network or
         #    (2) both together)
-<<<<<<< HEAD
         self.phase = self.init_phase()
-        self.optim = self.get_optimizer(
-=======
-        self.phase = 0 # used to determine type of training
         self.set_optimizer_and_scheduler(
->>>>>>> 61b0dd06
             self.model,
             self.hyps["optim_type"],
             self.hyps["lr"],
@@ -197,7 +192,6 @@
         )
         self.loss_fxn = globals()[self.hyps["loss_fxn"]]()
 
-<<<<<<< HEAD
     def init_phase(self):
         """
         Initializes the phase of the training depending on if the
@@ -214,24 +208,20 @@
             return try_key(checkpt, "phase", 0)
         return 0
 
-    def get_optimizer(self, model, optim_type, lr, resume_folder=""):
-        """
-        Initializes an optimizer using the model parameters and the
-        hyperparameters. If a resume_folder is argued and the phase
-        of the resume folder matches the current phase, then the
-        optim_state_dict will be loaded from the resume folder.
-=======
     def set_optimizer_and_scheduler(self,
                                     model,
                                     optim_type,
                                     lr,
-                                    *args, **kwargs):
+                                    resume_folder=""):
         """
         Initializes an optimizer using the model parameters and the
         hyperparameters. Also sets a scheduler for the optimizer's
         learning rate.
->>>>>>> 61b0dd06
-    
+
+        If a resume_folder is argued and the phase
+        of the resume folder matches the current phase, then the
+        optim_state_dict will be loaded from the resume folder.
+
         Args:
             model: Model or torch.Module
                 any object that implements a `.parameters()` member
@@ -249,23 +239,20 @@
             optim: torch optimizer
                 the model optimizer
         """
-<<<<<<< HEAD
-        optimizer = globals()[optim_type](
+        self.optim = globals()[optim_type](
             list(model.parameters()),
             lr=lr
         )
         if resume_folder is not None and resume_folder != "":
             checkpt = load_checkpoint(resume_folder)
+            # If same phase, then we want to load the state dict
+            # otherwise it means that we originally resumed from phase
+            # 0 and now we're past that so we won't want to load the sd
             if try_key(checkpt, "phase", None) == self.phase:
-                optimizer.load_state_dict(checkpt["optim_state_dict"])
+                self.optim.load_state_dict(checkpt["optim_state_dict"])
             elif try_key(checkpt["stats"],"phase",None) == self.phase:
-                optimizer.load_state_dict(checkpt["optim_state_dict"])
-        return optimizer
-=======
-        self.optim = globals()[optim_type](
-            list(model.parameters()),
-            lr=lr
-        )
+                self.optim.load_state_dict(checkpt["optim_state_dict"])
+
         self.scheduler = ReduceLROnPlateau(
             self.optim,
             mode='min',
@@ -274,7 +261,6 @@
             threshold=try_key(self.hyps, "threshold", 0.01),
             verbose=self.verbose
         )
->>>>>>> 61b0dd06
 
     def reset_model(self, model, batch_size):
         """
