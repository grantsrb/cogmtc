import collections
import math
import numpy as np
import torch
import torch.nn as nn
from torch.nn import *
from cogmtc.utils.torch_modules import *
from cogmtc.utils.utils import update_shape, get_transformer_fwd_mask, max_one_hot, INEQUALITY, ENGLISH, PIRAHA, RANDOM, DUPLICATES, NUMERAL, BASELINE

from cogmtc.envs import TORCH_CONDITIONALS, CDTNL_LANG_SIZE
import matplotlib.pyplot as plt

class MODEL_TYPES:
    LSTM = "LSTM"
    TRANSFORMER = "TRANSFORMER"
    CNN = "CNN"
    ALL_TYPES = {LSTM, TRANSFORMER, CNN}
    
    @staticmethod
    def GETTYPE(string):
        if "Transformer" in string:
            return MODEL_TYPES.TRANSFORMER
        elif "Cnn" in string:
            return MODEL_TYPES.CNN
        else: return MODEL_TYPES.LSTM


class LANGACTN_TYPES:
    SOFTMAX = 0
    ONEHOT = 1
    HVECTOR = 2
    CONSOLIDATE = 3

def get_fcnet(inpt_size,
              outp_size,
              n_layers=2,
              h_size=256,
              noise=0,
              drop_p=0,
              bnorm=False,
              lnorm=False,
              scaleshift=True,
              legacy=False,
              actv_fxn="ReLU"):
    """
    Defines a simple fully connected Sequential module

    Args:
        inpt_size: int
            the dimension of the inputs
        outp_size: int
            the dimension of the final output
        n_layers: int
            the number of layers for the fc net
        h_size: int
            the dimensionality of the hidden layers
        noise: float
            the std of added noise before the relue at each layer.
        drop_p: float
            the probability of dropping a node
        bnorm: bool
            if true, batchnorm is included before each relu layer
        lnorm: bool
            if true, layer norm is included before each relu layer
        scaleshift: bool
            if true, a ScaleShift layer is added after the activation
            function
        legacy: bool
            if true, matches architecture of legacy models
    """
    outsize= h_size if n_layers > 1 else outp_size
    block = [  ]
    block.append( nn.Linear(inpt_size, outsize) )
    prev_size = outsize
    for i in range(1, n_layers):
        block.append( GaussianNoise(noise) )
        if legacy and lnorm: block.append( nn.LayerNorm(outsize) )
        block.append( nn.Dropout(drop_p) )
        block.append( globals()[actv_fxn]() )
        if bnorm: block.append( nn.BatchNorm1d(outsize) )
        if not legacy and lnorm: block.append( nn.LayerNorm(outsize) )
        if scaleshift: block.append( ScaleShift((outsize,)) )
        if i+1 == n_layers: outsize = outp_size
        block.append( nn.Linear(prev_size, outsize) )
    return nn.Sequential(*block)

class CoreModule(torch.nn.Module):
    def __init__(self, *args, **kwargs):
        super().__init__()

    @property
    def is_cuda(self):
        try:
            return next(self.parameters()).is_cuda
        except:
            return False

    def get_device(self):
        try:
            d = next(self.parameters()).get_device()
            if d < 0: return "cpu"
            return d
        except:
            return "cpu"

class Model(CoreModule):
    """
    This is the base class for all models within this project. It
    ensures the appropriate members are added to the model.

    All models that inherit from Model must implement a step function
    that takes a float tensor of dims (B, C, H, W)

    Many models retain the h and c vectors of the most recent step
    in 2 lists called hs and cs. If the model has a language LSTM, the
    language lstm states are last in the list. Otherwise they progress
    smaller indices earlier in the network, larger indices later in
    the network.
    """
    def __init__(self,
        inpt_shape,
        actn_size,
        lang_size,
        n_lang_denses=1,
        h_size=128,
        h_mult=2,
        bnorm=False,
        lnorm=False,
        conv_noise=0,
        dense_noise=0,
        feat_drop_p=0,
        drop_p=0,
        lang_inpt_drop_p=0,
        lstm_lang_first=True,
        env_types=["gordongames-v4"],
        n_heads=8,
        n_layers=3,
        n_vit_layers=3,
        stack_context=True,
        n_outlayers=2,
        seq_len=64,
        output_fxn="NullOp",
        actv_fxn="ReLU",
        depths=[32, 48],
        kernels=[3, 3],
        strides=[1, 1],
        paddings=[0, 0],
        skip_lstm=False,
        max_char_seq=1,
        STOP=1,
        null_idx=0,
        lstm_lang=True,
        incl_lang_inpt=True,
        incl_actn_inpt=False,
        langactn_inpt_type=LANGACTN_TYPES.SOFTMAX,
        zero_after_stop=False,
        use_count_words=None,
        max_ctx_len=None,
        vision_type=None,
        learn_h=False,
        scaleshift=True,
        fc_lnorm=False,
        c_lnorm=True,
        lang_lnorm=False,
        fc_bnorm=False,
        stagger_preds=True,
        bottleneck=False,
        extra_lang_pred=False,
        legacy=False,
        targ_range=(1,17),
        rev_num=False,
        splt_feats=False,
        soft_attn=False,
        record_lang_stats=False,
        emb_ffn=True,
        lang_incl_layer=0,
        cut_lang_grad=False,
        *args, **kwargs
    ):
        """
        Args: 
            inpt_shape: tuple or listlike (..., C, H, W)
                the shape of the input
            actn_size: int
                the number of potential actions
            lang_size: int
                the number of potential words
            n_lang_denses: int
                the number of duplicate language model outputs
            h_size: int
                this number is used as the size of the RNN hidden 
                vector and the transformer dim
            h_mult: int
                this number is a multiplier for the `h_size` to expand
                the dimensionality of the dense output hidden layers.
            bnorm: bool
                if true, the model uses batch normalization
            lnorm: bool
                if true, the model uses layer normalization on the h
                and c recurrent vectors after the recurrent cell
            conv_noise: float
                the standard deviation of noise added after each
                convolutional operation
            dense_noise: float
                the standard deviation of noise added after each
                dense operation (except for the output)
            feat_drop_p: float
                the probability of zeroing a neuron within the features
                of the cnn output.
            drop_p: float
                the probability of zeroing a neuron within the dense
                layers of the network.
            lang_inpt_drop_p: float
                the dropout probability on the embeddings of the lang
                inputs
            lstm_lang_first: bool
                only used in multi-lstm model types. If true, the h
                vector from the first LSTM will be used as the input
                to the language layers. The second h vector will then
                be used for the action layers. If False, the second h
                vector will be used for language and the first h for
                actions.
            env_types: list of str
                a list of environment types
            n_heads: int
                the number of attention heads if using a transformer
            n_layers: int
                the number of transformer layers.
            n_vit_layers: int
                the number of vision transformer layers.
            stack_context: bool
                if true, will take language embeddings and concatenate
                them along the h dimension to the visual latent vectors.
                only applies if incl_lang_inpt is true. Alternatively,
                vision and language will be alternated in context.
            n_outlayers: int
                the number of layers for the actn and language dense
                network output modules if using the Vary variants of
                the LSTM models
            seq_len: int
                an upper bound on the sequence length
            output_fxn: str
                the string is converted into the respective torch module.
                this module operates on the action outputs of each
                model. it must take a tensor and return a tensor of the
                same shape. Assume inputs are of dimenion (B, ..., E).
                make sure the module has not yet been instantiated
            actv_fxn: str
                the name of the activation function for each layer
                of the action and language outputs.
            depths: tuple of ints
                the depth of each layer of the fully connected output
                networks
            kernels: tuple of ints
                the kernel size of each layer of the fully connected
                ouput networks
            strides: tuple of ints
                the stride of each layer of the fully connected
                ouput networks
            paddings: tuple of ints
                the padding of each layer of the fully connected
                ouput networks
            skip_lstm: bool
                if true, the features are inluded using a skip connection
                to the second lstm. Only applies in DoubleLSTM variants
            max_char_seq: int or None
                if int, it is the number of language tokens to predict
                at every step
            STOP: int
                the index of the STOP token (if one exists). Only
                necessary for NUMERAL type models.
            null_idx: int
                the index of the NULL token (if one exists). Only
                necessary for NUMERAL type models.
            lstm_lang: bool
                if you want to use an additional lstm to output the
                language for numeral systems, set this to true. if false
                and using a numeral system, a single dense net makes
                all numeral predictions at the same time. Does not
                affect anything if not using numeral system
            incl_actn_inpt: bool
                if true, for the SymmetricLSTM, the softmax or one-hot
                encoding or h vector (depending on `langactn_inpt_type`)
                of the action output for the last timestep is included as
                input into the language and action lstms. If false,
                the action output is not included.
            incl_lang_inpt: bool
                if true, for the SymmetricLSTM, the softmax or one-hot
                encoding or h vector (depending on `langactn_inpt_type`)
                of the language output for the last timestep is included
                as input into the language and action lstms. If false,
                the language output is not included.
            langactn_inpt_type: int
                Pretains to the incl_actn_inpt and incl_lang_inpt.
                Determines whether the input should be the softmax of
                the output, a one-hot encoding of the output, or the
                recurrent state vector that produced the output.

                options are:
                    0: LANGACTN_TYPES.SOFTMAX
                    1: LANGACTN_TYPES.ONEHOT
                    2: LANGACTN_TYPES.HVECTOR
                    3: LANGACTN_TYPES.CONSOLIDATE
            zero_after_stop: bool
                only used for the NUMERAL trainings when
                `langactn_inpt_type` is equal to 0 or 1 and
                `incl_lang_inpt` is true. If `zero_after_stop` is true,
                all values following a STOP prediction (including the
                STOP prediction itself) in the language prediction that
                is used as input on the next time step are set to zero.
            use_count_words: int
                the type of language training
            targ_range: tuple of ints
                the training target range, (low, high) inclusive
            max_ctx_len: int or None
                the maximum context length for the transformer models
                (not including the ViT)
            vision_type: str
                the model class to be used for the raw visual processing
                options include (but are probably not limited to):
                VaryCNN, ViT
            learn_h: bool
                if true, the recurrent vectors are learned
            scaleshift: bool
                if true, adds a scaleshift layer after each Linear
                layer in the fully connected layers
            fc_lnorm: bool
                if true, adds a layernorm layer before each Linear
                layer in the fully connected layers
            c_lnorm: bool
                if true, performs layernorm on all relevant c vectors
            lang_lnorm: bool
                if true, adds a layernorm layer before the language
                lstm in the SeparateLSTM model
            fc_bnorm: bool
                if true, adds a batchnorm layer before each Linear
                layer in the fully connected layers
            stagger_preds: bool
                if true, the language and action predictions are made
                from different LSTMs within the model if possible. The
                order is determined using `lstm_lang_first`
            same_step_lang (deprecated): bool
                ~~This argument has been deprecated. All models that
                use lang inputs use the equivalent of `same_step_lang`
                equal to true.~~
                If true, the language prediction used as input to the
                action network comes from the same time step. i.e. the
                language prediction is made and directly feeds into the
                action prediction.  Only applies if `incl_lang_inpt` is
                true.
            bottleneck: bool
                if true, only the language predictions are fed into
                the action module. i.e. no vision is fed into the action
                module. Otherwise, both lang and vision are fed into
                actn module. Only applies if using incl_lang_inpt
            extra_lang_pred: bool
                if true, the DoubleVaryLSTM will include an extra
                language prediction system that it will use for making
                language predictions in the incl_lang_inpt cases
                (emulating the behavior of the SeparateLSTM). This is
                in addition to the DoubleVaryLSTM's usual
                language predictions. Only relevant when using the
                DoubleVaryLSTM model type and incl_lang_preds is true.

                Also relevant if using the DblBtlComboLSTM. If this
                is true, the model makes an extra language prediction
                from the hidden state of the action lstm. Otherwise
                the action lstm is unadulterated.
            legacy: bool
                if true, the fc nets use a legacy architecture
            rev_num: bool
                if true, the InptConsolidationModule will reverse the
                order of numerals up to the stop token when processesing
                language inputs. for example, the array [1,2,3,STOP]
                will become [3,2,1,STOP]
            splt_feats: bool
                effectively creates a separate convolutional network
                for the language pathway in the NSepLSTM variants.
                This ensures that the language and policy pathways do
                not overlap at all.
            soft_attn: bool
                if true, language inputs in sep models will be an
                attentional sum over the embeddings. Concretely, 
                the softmax outputs will act as attention (qk) which is
                applied over the embeddings (values). This creates a
                single vector as input as the sum of all possible
                embeddings.
            record_lang_stats: bool
                if true, will create a buffer variable that tracks
                the moving mean and variance of the language embeddings
                used as inputs into the policy network in models that
                use incl_lang_inpt.
            emb_ffn: bool
                if true, the embedding is processed through a
                feedforward network.
            lang_incl_layer: int
                the lstm layer that the language predictions should be
                fed into in the model. 0 means the lang pred is fed
                into the policy as early as possible. -1 uses the
                last lstm in the policy chain.
            cut_lang_grad: bool
                if true, the gradient from the language pathway is not
                propagated beyond the first language lstm
        """
        super().__init__()
        self.model_type = MODEL_TYPES.LSTM
        self.inpt_shape = inpt_shape
        self.actn_size = actn_size
        self.lang_size = lang_size
        self.h_size = h_size
        self.max_train_targ = targ_range[-1]
        self.h_mult = h_mult
        self.bnorm = bnorm
        self.lnorm = lnorm
        self.conv_noise = conv_noise
        self.dense_noise = dense_noise
        self.feat_drop_p = feat_drop_p
        self.drop_p = drop_p
        self.lang_inpt_drop_p = lang_inpt_drop_p
        self.n_lang_denses = n_lang_denses
        self._trn_whls = nn.Parameter(torch.ones(1), requires_grad=False)
        self.lstm_lang_first = lstm_lang_first
        """
            n_lstms: int
                the number of lstms for the model. Only applies for
                some model types.
        """
        self.n_lstms = 1
        self.env_types = env_types
        self.env2idx = {k:i for i,k in enumerate(self.env_types)}
        self.n_envs = len(self.env_types)
        self.initialize_conditional_variables()
        self.n_heads = n_heads
        self.n_layers = n_layers
        self.n_vit_layers = n_vit_layers
        self.stack_context = stack_context
        self.seq_len = seq_len
        self.max_char_seq = max_char_seq
        self.STOP = STOP
        self.null_idx = null_idx
        self.lstm_lang = lstm_lang
        if output_fxn is None: output_fxn = "NullOp"
        self.output_fxn = globals()[output_fxn]()
        self.actv_fxn = actv_fxn
        self.n_outlayers = n_outlayers
        self.depths = [self.inpt_shape[-3], *depths]
        self.kernels = kernels
        if isinstance(kernels, int):
            self.kernels=[kernels for i in range(len(depths))]
        self.strides = strides
        if isinstance(strides, int):
            self.strides=[strides for i in range(len(depths))]
        self.paddings = paddings
        if isinstance(paddings, int):
            self.paddings=[paddings for i in range(len(depths))]
        self.skip_lstm = skip_lstm
        self.incl_actn_inpt = incl_actn_inpt
        self.incl_lang_inpt = incl_lang_inpt
        self.langactn_inpt_type = langactn_inpt_type
        self.zero_after_stop = zero_after_stop
        self.use_count_words = use_count_words
        self.max_ctx_len = 2*self.seq_len if max_ctx_len is None else\
                                                           max_ctx_len
        self.vision_type = vision_type
        self.learn_h = learn_h
        self.scaleshift = scaleshift
        self.fc_lnorm = fc_lnorm
        self.c_lnorm = c_lnorm
        self.lang_lnorm = lang_lnorm
        self.fc_bnorm = fc_bnorm
        self.stagger_preds = stagger_preds
        self.bottleneck = bottleneck
        self.extra_lang_pred = extra_lang_pred
        self.legacy = legacy
        self.rev_num = rev_num
        self.splt_feats = splt_feats
        self.soft_attn = soft_attn
        self.record_lang_stats = record_lang_stats
        self.emb_ffn = emb_ffn
        self.lang_incl_layer = lang_incl_layer
        self.cut_lang_grad = cut_lang_grad

    def initialize_conditional_variables(self):
        """
        Creates the conditional lstm, the conditional long indices, and
        the conditional batch distribution tensor. The cdtnl_batch
        tensor is a way to use the same conditional for all appropriate
        batch rows at the same time. At training time, we use 
        `repeat_interleave` to expand cdtnl_batch appropriately.
        """
        if "gordongames-v11" in self.env_types or "gordongames-v12" in\
                                                        self.env_types:
            lang_size = CDTNL_LANG_SIZE + self.max_train_targ
        else: lang_size = CDTNL_LANG_SIZE 
        self.cdtnl_lstm = ConditionalLSTM(
            self.h_size, lang_size=lang_size
        )
        max_len = max([len(v) for v in TORCH_CONDITIONALS.values()])
        cdtnl_idxs = torch.zeros(len(self.env_types),max_len).long()
        add_n2cdtnls = []
        for env_type in self.env_types:
            k = self.env2idx[env_type]
            l = len(TORCH_CONDITIONALS[env_type])
            cdtnl_idxs[k,:l] = TORCH_CONDITIONALS[env_type]
            if "gordongames-v11"==env_type or"gordongames-v12"==env_type:
                add_n2cdtnls.append(k)
        self.register_buffer("cdtnl_idxs", cdtnl_idxs)
        if len(add_n2cdtnls)>0:
            self.register_buffer("add_n2cdtnls",
                torch.LongTensor(add_n2cdtnls)
            )
        else:
            self.add_n2cdtnls = None

    def make_actn_dense(self, inpt_size=None):
        if inpt_size==None: inpt_size = self.h_size
        self.actn_dense = get_fcnet(
            inpt_size,
            self.actn_size,
            n_layers=self.n_outlayers,
            h_size=self.h_size*self.h_mult,
            noise=self.dense_noise,
            drop_p=self.drop_p,
            actv_fxn=self.actv_fxn,
            bnorm=self.fc_bnorm,
            lnorm=self.fc_lnorm,
            scaleshift=self.scaleshift,
            legacy=self.legacy
        )

    def make_lang_denses(self, inpt_size=None):
        if inpt_size==None: inpt_size = self.h_size
        self.lang_denses = nn.ModuleList([])
        # In case we're actually making multiple language predictions
        # from a single output
        lang_size = self.lang_size
        if self.max_char_seq is not None and self.max_char_seq>1:
            # if lstm_lang is true, the language lstm needs the base
            # numeral as its language size. if false, we can think of
            # the output as a concatenated vector
            if not self.lstm_lang:lang_size=lang_size*self.max_char_seq
        for i in range(self.n_lang_denses):
            if self.lstm_lang:
                dense = NumeralLangLSTM(
                    inpt_size=inpt_size,
                    h_size=self.h_size,
                    lang_size=lang_size,
                    max_char_seq=self.max_char_seq,
                    n_outlayers=self.n_outlayers,
                    h_mult=self.h_mult,
                    drop_p=self.drop_p,
                    actv_fxn=self.actv_fxn,
                    lnorm=self.lnorm,
                    fc_lnorm=self.fc_lnorm,
                    fc_bnorm=self.fc_bnorm,
                    scaleshift=self.scaleshift
                )
            else:
                dense = get_fcnet(
                    inpt_size=inpt_size,
                    outp_size=lang_size,
                    n_layers=self.n_outlayers,
                    h_size=self.h_size*self.h_mult,
                    noise=self.dense_noise,
                    drop_p=self.drop_p,
                    actv_fxn=self.actv_fxn,
                    bnorm=self.fc_bnorm,
                    lnorm=self.fc_lnorm,
                    scaleshift=self.scaleshift,
                    legacy=self.legacy
                )
            self.lang_denses.append(dense)

    def process_lang_preds(self, langs):
        """
        Assists in recording the language prediction that will
        potentially be used in the next time step. Averages over the
        preds, reshapes them and then takes the argmax

        Args:
            langs: list of torch FloatTensors [(B,L), (B,L), ...]
        Returns:
            lang: torch LongTensor (B,M) or FloatTensor (B, L)
                the average over the langs list then the argmax over L
                or L//max_char_seq if using NUMERAL variants. Will
                return softmax over L dimension if using soft_attn
        """
        lang = langs[0].detach().data/len(langs)
        for i in range(1,len(langs)):
            lang = lang + langs[i].detach().data/len(langs)
        if self.soft_attn:
            lang = torch.softmax(
                lang.reshape(len(self.lang),self.max_char_seq,-1),dim=-1
            )
        else:
            lang = torch.argmax(
                lang.reshape(len(self.lang),self.max_char_seq,-1),dim=-1
            ).long()
        return lang

    @property
    def trn_whls(self):
        """
        This is essentially a boolean used to communicate if the
        runners should use the model predictions or the oracle
        predictions for training.

        Returns:
            training_wheel_status: int
                if 1, then the training wheels are still on the bike.
                if 0, then that sucker is free to shred
        """
        return self._trn_whls.data[0].item()

    @trn_whls.setter
    def trn_whls(self, status):
        """
        Sets the status of the training wheels

        Args:
            status: int
                if set to 1, the training wheels are considered on and
                the data collection will use the oracle. if 0, then
                the training data collection will use the actions from
                the model but still use the oracle's actions as the
                labels.
        """
        self._trn_whls.data[0] = status

    def reset(self, batch_size):
        """
        Only necessary to override if building a recurrent network.
        This function should reset any recurrent state in a model.

        Args:
            batch_size: int
                the size of the incoming batches
        """
        pass

    def reset_to_step(self, step=1):
        """
        Only necessary to override if building a recurrent network.
        This function resets all recurrent states in a model to the
        recurrent state that occurred after the first step in the last
        call to forward.

        Args:
            step: int
                the index of the step to revert the recurrence to
        """
        pass

    def step(self, x):
        """
        Performs a single step rather than a complete sequence of steps

        Args:
            x: torch FloatTensor (B, C, H, W)
        Returns:
            actn: torch Float Tensor (B, K)
            lang: torch Float Tensor (B, L)
        """
        pass

    def forward(self, x):
        """
        Performs multiple steps in time rather than a single step.

        Args:
            x: torch FloatTensor (B, S, C, H, W)
        Returns:
            actn: torch Float Tensor (B, S, K)
            lang: torch Float Tensor (B, S, L)
        """
        pass

class NumeralLangLSTM(nn.Module):
    """
    This is a module to assist in producing numerals recurrently within
    the current project structure.
    """
    def __init__(self, inpt_size,
                       h_size,
                       lang_size,
                       max_char_seq=4,
                       n_outlayers=1,
                       h_mult=3,
                       drop_p=0,
                       actv_fxn="ReLU",
                       lnorm=True,
                       fc_lnorm=False,
                       fc_bnorm=False,
                       scaleshift=False,
                       legacy=False,
                       *args,**kwargs):
        """
        Args:
            inpt_size: int
            h_size: int
            lang_size: int
            max_char_seq: int
            n_outlayers: int
            drop_p: float
            lnorm: bool
            fc_lnorm: bool
            fc_bnorm: bool
            scaleshift: bool
        """
        super().__init__()
        self.inpt_size = inpt_size
        self.h_size = h_size
        self.lang_size = lang_size
        self.n_loops = max_char_seq
        self.n_outlayers = n_outlayers
        self.h_mult = h_mult
        self.lnorm = lnorm
        self.fc_lnorm = fc_lnorm
        self.fc_bnorm = fc_bnorm
        self.scaleshift = scaleshift
        self.drop_p = drop_p
        self.actv_fxn = actv_fxn
        self.legacy = legacy
        self.lstm = GenerativeLSTM(
            self.h_size,self.h_size,lnorm=self.lnorm
        )
        self.dense = get_fcnet(
            inpt_size=self.h_size,
            outp_size=self.lang_size,
            n_layers=self.n_outlayers,
            h_size=self.h_size*self.h_mult,
            noise=0,
            drop_p=self.drop_p,
            actv_fxn=self.actv_fxn,
            lnorm=self.fc_lnorm,
            bnorm=self.fc_bnorm,
            scaleshift=self.scaleshift,
            legacy=self.legacy
        )

    def forward(self, x):
        """
        Args:
            x: torch tensor (B, H)
        Returns:
            fx: torch tensor (B, N*lang_size)
        """
        fx = self.lstm(x, self.n_loops)
        B,N,H = fx.shape
        fx = self.dense(fx.reshape(-1,H))
        return fx.reshape(B,-1)

def identity(x, *args, **kwargs):
    return x

class InptConsolidationModule(nn.Module):
    """
    This is a module to assist in converting the raw output from a
    language or action prediction into a single vector representation
    to be used as input to an LSTM module in the next timestep.
    """
    def __init__(self, lang_size,
                       use_count_words=None,
                       h_size=None,
                       max_char_seq=1,
                       STOP=1,
                       null_idx=0,
                       drop_p=0,
                       rev_num=False,
                       soft_attn=False,
                       record_lang_stats=False,
                       alpha=0.99,
                       emb_ffn=True,
                       *args,**kwargs):
        """
        Args:
            lang_size: int
                size of the inputs that need a transformation or
                consolidation
            use_count_words: int
                the type of language training
            h_size: int
                hidden size of lstm if consolidating a sequence
            max_char_seq: int
            STOP: int
                index of stop token (if one exists). only matters if
                max_char_seq is greater than 1
            null_idx: int
                index of NULL token (if one exists). only matters if
                max_char_seq is greater than 1
            drop_p: float
            rev_num: bool
                if true, will reverse the order of numerals in the
                last dimension up to the stop token when processing
                the language inputs.
            soft_attn: bool
                if true, language inputs to LSTM will be an
                attentional sum over the embeddings. In this module,
                this means that instead of receiving token indices,
                it will receive a softmax over the potential embeddings. 
                This module will use the softmax as attention (qk) which
                is applied over the embeddings (values). This creates a
                single vector as input as the sum of all possible
                embeddings.
            record_lang_stats: bool
                if true, will create a buffer variable that tracks
                the moving mean and variance of the language embeddings
                used as inputs into the policy network in models that
                use incl_lang_inpt.
            alpha: float [0,1]
                the moving average factor if record_lang_stats is true
            emb_ffn: bool
                if true, the embedding is processed through a
                feedforward network.
        """
        super().__init__()
        self.lang_size = lang_size
        self.h_size = h_size
        self.use_count_words = use_count_words
        self.mcs = 1 if max_char_seq is None or max_char_seq < 1\
                     else max_char_seq
        self.STOP = STOP
        self.null_idx = null_idx
        self.drop_p = drop_p
        self.rev_num = rev_num
        self.soft_attn = soft_attn
        self.record_lang_stats = record_lang_stats
        self.alpha = alpha
        self.emb_ffn = emb_ffn

        self.embeddings = nn.Embedding(self.lang_size,self.h_size)
        if self.record_lang_stats:
            self.register_buffer("emb_mean", torch.zeros(1,self.h_size))
            self.register_buffer("emb_std", torch.ones(1,self.h_size))
        self.dropout = nn.Dropout(p=self.drop_p)
        if self.use_count_words == NUMERAL:
            self.lstm_consol = ContainedLSTM( self.h_size, self.h_size )
        self.consolidator = nn.Sequential(
            nn.Linear(self.h_size, self.h_size),
            nn.LayerNorm(self.h_size),
            nn.ReLU()
        )
        self.proj = nn.Linear(self.h_size, self.h_size)

    def reshape_and_extract(self, inpt, *args, **kwargs):
        """
        Only used for variable length number sequences. This returns
        a function that reshapes the input to the mcs, performs a
        softmax (or equivalent) and then reshapes back.

        inpt: torch Tensor (..., N)
            N must be divisible by self.mcs
        """
        if self.langactn_inpt_type == LANGACTN_TYPES.SOFTMAX:
            fxn = nn.functional.softmax
        else:
            fxn = max_one_hot
        og_shape = inpt.shape
        inpt = inpt.reshape((len(inpt), self.mcs, -1))
        # Fail safe so that a stop prediction always exists at last
        # entry in the sequence
        inpt[:, -1, self.STOP] = inpt[:,-1].max(-1)[0]+1
        inpt = fxn( inpt.float(), dim=-1 ).reshape(og_shape)
        return inpt

    def get_mask(self, inpt, token, incl_token=False):
        """
        This returns a boolean mask for all indices following (and
        potentially including) the first index that is equal to the
        argued token in the inpt sequence.

        inpt: torch tensor (B, S, N)
            N must be divisible by self.mcs
        token: int
        incl_token: bool
            if true, the mask includes the first occurence of the
            argued token.
        """
        mask = (inpt==token).bool()
        if not incl_token:
            mask = mask.roll(1,dims=-1)
            mask[:,0] = False
        for i in range(1, self.mcs): # need loop for cumulative value
            mask[:,i] = mask[:,i-1]|mask[:,i]
        return mask

    def set_zero_after_stop(self, inpt, *args, **kwargs):
        """
        Only used for variable length number sequences. This returns
        a function that locates the STOP token prediction and zeros
        all following predictions

        inpt: torch tensor (B, N)
            N must be divisible by self.mcs
        """
        og_shape = inpt.shape
        if self.mcs is None or self.mcs <= 1: return inpt
        # inpt at this point is shaped (B, N) but we want (B, M, N)
        inpt = inpt.reshape((len(inpt), self.mcs, -1))
        argmaxes = torch.argmax(inpt, dim=-1) # (B,M)
        mask = (argmaxes==self.STOP).float()
        for i in range(1, self.mcs):
            mask[:,i] = mask[:,i-1]+mask[:,i]
        mask[mask>1] = 1
        inpt = inpt*(1-mask.unsqueeze(-1))
        return inpt.reshape(og_shape)

    @staticmethod
    def reverse_numerals(x, stop_token):
        """
        Reverses the numerals in an array while keeping the stop
        token in the same location. if no stop token exists in the
        sequence, assumes last location is stop token.
    
        start: [1,2,3,STOP,a1,a2,...]
        end:   [3,2,1,STOP,a1,a2,...]
    
        Args:
            x: torch Long tensor (..., S)
                the tensor to be reversed
            stop_token: int
                the token indicating the stop location
        Returns:
            rev: torch Long Tensor (..., S)
                the reversed tensor
        """
        device = x.get_device()
        og_shape = x.shape
        x = x.clone().reshape(-1,x.shape[-1])
        x[:,-1] = stop_token
        stop_idxs = torch.argmax( (x==stop_token).float(), dim=-1 )
        for i in range(1,x.shape[-1]):
            rows = (stop_idxs==(i+1))
            temp = x[rows]
            if len(temp) > 0:
                rev = torch.arange(i,-1,-1,device=device).long()
                fwd = torch.arange(x.shape[-1], device=device).long()
                fwd[:len(rev)] = rev
                x[rows] = torch.index_select(temp, dim=-1, index=fwd)
        return x.reshape(og_shape)

    def forward(self, x, avg_embs=False, sample_embs=False):
        """
        Either performs an attention operation over embeddings (if
        soft_attn is true), or selects embeddings, or selects embeddings
        and combines them (if NUMERAL).

        Args:
            x: torch LongTensor (B, S) or torch FloatTensor (B,S,L)
                a sequence of indices or softmax values over language
                embeddings.
            avg_embs: bool
                if true, will take the average of all embeddings rather
                than the embeddings themselves. This is used as a
                comparison to English speakers without language.
            sample_embs: bool
                if true and self.record_lang_stats is true, will sample
                embeddings from the recorded mean and std
        Returns:
            fx: torch tensor (B, H)
        """
        if avg_embs and len(x.shape)==2:
            b,s = x.shape
            if self.record_lang_stats:
                embs = self.emb_mean.repeat((b,1))
            else:
                embs = self.embeddings.weight.mean(0)[None].repeat((b,1))
        elif self.soft_attn and x.dtype == torch.FloatTensor().dtype:
            if self.use_count_words == NUMERAL: raise NotImplemented
            # Attention over embeddings
            embs = torch.matmul(x, self.embeddings.weight)
            if self.record_lang_stats:
                a = self.alpha
                e = embs.reshape(1,embs.shape[-1])
                self.emb_mean = a*self.emb_mean + (1-a)*e.mean(0)
                self.emb_std = a*self.emb_std + (1-a)*e.std(0)
        else:
            x = x.clone()
            x[x<0] = self.null_idx
            embs = self.embeddings(x)
            if self.record_lang_stats:
                a = self.alpha
                e = embs.reshape(1,embs.shape[-1])
                self.emb_mean = a*self.emb_mean + (1-a)*e.mean(0)
                self.emb_std = a*self.emb_std + (1-a)*e.std(0)
        embs = self.dropout(embs)
        if self.use_count_words == NUMERAL:
            if self.rev_num:
                x = InptConsolidationModule.reverse_numerals(x,self.STOP)
            mask = self.get_mask(x, self.STOP, incl_token=True)
            embs = self.lstm_consol(embs, mask)

        # If embs shape is (B,1,E)
        if len(embs.shape)!=2 and embs.shape[1]==1:
            embs = embs[:,0]
        if self.emb_ffn:
            #I think we can remove this if statement, but I'm not certain
            if len(embs.shape)==2:
                embs = self.consolidator(embs)
            return self.proj(embs)
        return embs


class NullModel(Model):
    def __init__(self, *args, **kwargs):
        super().__init__(*args, **kwargs)

    def forward(self, x, *args, **kwargs):
        """
        Args:
            x: torch Float Tensor (B, S, C, H, W) or (B,C,H,W)
        Returns:
            actn: torch FloatTensor (B, S, A) or (B, A)
            lang: tuple of torch FloatTensors (B, S, L) or (B, L)
        """
        if len(x.shape) == 4:
            return self.step(x)
        else:
            # Action
            actn = torch.zeros(*x.shape[:2], self.actn_size).float()
            # Language
            lang = torch.zeros(*x.shape[:2], self.lang_size).float()
            if x.is_cuda:
                actn.cuda()
                lang.cuda()
            return self.output_fxn(actn), (lang,)

    def step(self, x):
        """
        Args:
            x: torch Float Tensor (B, C, H, W)
        """
        actn = torch.zeros((x[0], self.actn_size)).float()
        lang = torch.zeros((x[0], self.lang_size)).float()
        if self.is_cuda:
            actn = actn.cuda()
            lang = lang.cuda()
        return self.output_fxn(actn), (lang,)

class TestModel(Model):
    """
    This model collects the data argued to the model so as to ensure
    the inputs are exactly as expected for testing purposes.
    """
    def __init__(self, *args, **kwargs):
        super().__init__(*args, **kwargs)
        # each observation is turned into a string and stored inside
        # this variable
        self.data_strings = dict()

    def forward(self, x, *args, **kwargs):
        """
        Args:
            x: torch Float Tensor (B, S, C, H, W) or (B,C,H,W)
        Returns:
            actn: torch FloatTensor (B, S, A) or (B, A)
            lang: tuple of torch FloatTensors (B, S, L) or (B, L)
        """
        temp = x.reshape(x.shape[0], x.shape[1], -1)
        for i,xxx in enumerate(temp):
            for j,xx in enumerate(xxx):
                s = str(xx)
                if s in self.data_strings:
                    self.data_strings[s].add(i)
                    o = xx.cpu().detach().data.numpy().reshape(x.shape[2:])
                    plt.imshow(o.transpose((1,2,0)).squeeze())
                    plt.savefig("imgs/row{}_samp{}.png".format(i,j))
                else:
                    self.data_strings[s] = {i}

        if len(x.shape) == 4:
            return self.step(x)
        else:
            # Action
            actn = torch.ones(
                *x.shape[:2],
                self.actn_size,
                requires_grad=True).float()
            # Language
            lang = torch.ones(
                *x.shape[:2],
                self.lang_size,
                requires_grad=True).float()
            if x.is_cuda:
                actn = actn.cuda()
                lang = lang.cuda()
            return self.output_fxn(actn*x.sum()), (lang*x.sum(),)

    def step(self, x):
        """
        Args:
            x: torch Float Tensor (B, C, H, W)
        """
        x = x.reshape(len(x), -1)
        actn = torch.ones(
            (x.shape[0], self.actn_size),
            requires_grad=True).float()
        lang = torch.ones(
            (x.shape[0], self.lang_size),
            requires_grad=True).float()
        if x.is_cuda:
            actn = actn.cuda()
            lang = lang.cuda()
        return self.output_fxn(actn*x.sum()), (lang*x.sum(),)


class RandomModel(Model):
    def __init__(self, *args, **kwargs):
        super().__init__(inpt_shape=None, **kwargs)

    def forward(self, x, dones=None):
        """
        Args:
            x: torch Float Tensor (B, S, C, H, W)
            dones: torch LongTensor (B, S)
        """
        if len(x.shape) == 4:
            return self.step(x)
        else:
            # Action
            actn = torch.zeros(*x.shape[:2], self.actn_size).float()
            rand = torch.randint(
                low=0,
                high=self.actn_size,
                size=(int(np.prod(x.shape[:2])),)
            )
            actn = actn.reshape(int(np.prod(x.shape[:2])), -1)
            actn[torch.arange(len(actn)).long(), rand] = 1

            # Language
            lang = torch.zeros(*x.shape[:2], self.lang_size).float()
            rand = torch.randint(
                low=0,
                high=self.lang_size,
                size=(int(np.prod(x.shape[:2])),)
            )
            lang = lang.reshape(int(np.prod(x.shape[:2])), -1)
            lang[torch.arange(len(lang)).long(), rand] = 1
            if x.is_cuda:
                actn.cuda()
                lang.cuda()
            return self.output_fxn(actn), (lang,)

    def step(self, x):
        """
        Args:
            x: torch Float Tensor (B, C, H, W)
        """
        rand = torch.randint(
            low=0,
            high=self.actn_size,
            size=(len(x),)
        )
        actn = torch.zeros(len(x), self.actn_size).float()
        actn[torch.arange(len(x)).long(), rand] = 1
        rand = torch.randint(
            low=0,
            high=self.lang_size,
            size=(len(x),)
        )
        lang = torch.zeros(len(x), self.lang_size).float()
        lang[torch.arange(len(x)).long(), rand] = 1
        if x.is_cuda:
            actn.cuda()
            lang.cuda()
        return self.output_fxn(actn), (lang,)

class RawVision(Model):
    """
    Use this module to feed the visual input directly into the LSTM.
    """
    def __init__(self, *args, **kwargs):
        super().__init__(*args, **kwargs)
        self.model_type = MODEL_TYPES.CNN
        self.shapes = [ *self.inpt_shape[-3:] ]
        self.flat_size = int(np.prod(self.inpt_shape[-3:]))
        self.features = NullOp()

    def step(self, x, *args, **kwargs):
        return x

    def forward(self, x, *args, **kwargs):
        return x

class VaryCNN(Model):
    """
    A simple convolutional network with no recurrence.
        conv2d
        bnorm
        relu
        conv2d
        bnorm
        relu
        linear
        bnorm
        relu
        linear
    """
    def __init__(self, feats_only=False, *args, **kwargs):
        super().__init__(*args, **kwargs)
        self.model_type = MODEL_TYPES.CNN
        modules = []
        shape = [*self.inpt_shape[-3:]]
        self.shapes = [shape]
        adders = [0 for _ in self.depths]
        groups = 1
        if self.splt_feats:
            for i in range(1,len(self.depths)):
                adders[i] = self.depths[i]
            groups = 2
        for i in range(len(self.depths)-1):
            # CONV
            modules.append(
                nn.Conv2d(
                    self.depths[i] + adders[i],
                    self.depths[i+1] + adders[i+1],
                    kernel_size=self.kernels[i],
                    stride=self.strides[i],
                    padding=self.paddings[i],
                    groups=max(int(groups*(i>0)), 1)
                )
            )
            # RELU
            modules.append(GaussianNoise(self.conv_noise))
            modules.append(globals()[self.actv_fxn]())
            # Batch Norm
            if self.bnorm:
                modules.append(nn.BatchNorm2d(self.depths[i+1]))
            # Track Activation Shape Change
            shape = update_shape(
                shape, 
                depth=self.depths[i+1],
                kernel=self.kernels[i],
                stride=self.strides[i],
                padding=self.paddings[i]
            )
            self.shapes.append(shape)
        if self.feat_drop_p > 0:
            modules.append(nn.Dropout(self.feat_drop_p))
        self.features = nn.Sequential(*modules)
        self.flat_size = int(np.prod(shape))

        if not feats_only:
            # Make Action MLP
            self.make_actn_dense(inpt_size=self.flat_size)
            self.make_lang_denses(inpt_size=self.flat_size)

    def step(self, x, *args, **kwargs):
        """
        Performs a single step rather than a complete sequence of steps

        Args:
            x: torch FloatTensor (B, C, H, W)
        Returns:
            pred: torch Float Tensor (B, K)
        """
        fx = self.features(x)
        fx = fx.reshape(len(fx), -1)
        actn = self.actn_dense(fx)
        langs = []
        for dense in self.lang_denses:
            lang = dense(fx)
            langs.append(lang)
        return self.output_fxn(actn), langs

    def forward(self, x, *args, **kwargs):
        """
        Args:
            x: torch FloatTensor (B, S, C, H, W)
        Returns:
            actns: torch FloatTensor (B, S, N)
                N is equivalent to self.actn_size
        """
        b,s = x.shape[:2]
        actn, langs = self.step(x.reshape(-1, *x.shape[2:]))
        langs = torch.stack(langs, dim=0).reshape(len(langs), b, s, -1)
        return actn.reshape(b,s,-1), langs

class ViT(Model):
    """
    A Vision Transformer
        conv embedding projection
        cls cat
        positional encoding
        encoder
        return cls
    """

    def __init__(self, feats_only=False, *args, **kwargs):
        super().__init__(*args, **kwargs)
        self.model_type = MODEL_TYPES.CNN
        modules = []
        shape = [*self.inpt_shape[-3:]]
        self.shapes = [shape, shape]
        if (self.depths[1]%self.n_heads) != 0:
            ceil = math.ceil( self.depths[1]/self.n_heads )
            self.depths[1] = ceil*self.n_heads
        self.flat_size = self.depths[1]
        modules = [
            nn.Conv2d(
                self.depths[0],
                self.depths[1],
                kernel_size=self.kernels[0],
                stride=self.strides[0],
                padding=self.paddings[0]
            )
        ]
        modules.append(Reshape((self.depths[1], -1)))
        modules.append(Transpose((0,2,1)))
        self.emb_proj = nn.Sequential(*modules)

        # Transformer
        self.cls = nn.Parameter(
            torch.randn(1,1,self.depths[1])/np.sqrt(self.depths[1])
        )
        self.pos_enc = PositionalEncoding(
            self.depths[1],
            self.feat_drop_p
        )
        enc_layer = nn.TransformerEncoderLayer(
            self.depths[1],
            self.n_heads,
            3*self.depths[1],
            self.feat_drop_p,
            norm_first=True,
            batch_first=True
        )
        self.encoder = nn.TransformerEncoder(
            enc_layer,
            self.n_vit_layers
        )

        if not feats_only:
            self.make_actn_dense()
            self.make_lang_denses()

        # Memory
        if self.lnorm:
            self.layernorm = nn.LayerNorm(self.depths[1])
        self.h = None
        self.c = None
        self.reset(batch_size=1)

    def features(self, x, cls=None, *args, **kwargs):
        """
        Args:
            x: torch FloatTensor (B, C, H, W)
            cls: torch FloatTensor (B,1,D)
        Returns:
            fx: torch FloatTensor (B, D)
        """
        embs = self.emb_proj(x)
        if cls is None: cls = self.cls.repeat((len(x), 1,1))
        embs = torch.cat([cls, embs], axis=1)
        embs = self.pos_enc(embs)
        embs = self.encoder(embs)
        return embs[:,0]

    def step(self, x, cls=None, *args, **kwargs):
        """
        Performs a single step rather than a complete sequence of steps

        Args:
            x: torch FloatTensor (B, C, H, W)
            cls: torch FloatTensor (B,1,D)
        Returns:
            pred: torch FloatTensor (B, D)
        """
        if cls is None:
            cls = self.cls.repeat((len(x),1,1))
        fx = self.features(x, cls)
        actn = self.actn_dense(fx)
        langs = []
        for dense in self.lang_denses:
            lang = dense(fx)
            langs.append(lang)
        return self.output_fxn(actn), langs

    def forward(self, x, *args, **kwargs):
        """
        Args:
            x: torch FloatTensor (B, S, C, H, W)
        Returns:
            actns: torch FloatTensor (B, S, N)
                N is equivalent to self.actn_size
        """
        b,s = x.shape[:2]
        actn, langs = self.step(x.reshape(-1, *x.shape[2:]))
        langs = torch.stack(langs, dim=0).reshape(len(langs), b, s, -1)
        return actn.reshape(b,s,-1), langs

class SimpleCNN(VaryCNN):
    """
    A simple convolutional network with no recurrence.
        conv2d
        bnorm
        relu
        conv2d
        bnorm
        relu
        linear
        bnorm
        relu
        linear
    """
    def __init__(self, *args, **kwargs):
        kwargs = {
            **kwargs,
            "depths":[32, 48],
            "kernels":[3, 3],
            "strides":[1, 1],
            "paddings":[0, 0],
            "h_mult":2,
        }
        super().__init__( *args, **kwargs )
        self.model_type = MODEL_TYPES.CNN
        modules = []
        shape = [*self.inpt_shape[-3:]]
        self.shapes = [shape]
        for i in range(len(self.depths)-1):
            # CONV
            modules.append(
                nn.Conv2d(
                    self.depths[i],
                    self.depths[i+1],
                    kernel_size=self.kernels[i],
                    stride=self.strides[i],
                    padding=self.paddings[i]
                )
            )
            # RELU
            modules.append(GaussianNoise(self.conv_noise))
            modules.append(nn.ReLU())
            # Batch Norm
            if self.bnorm:
                modules.append(nn.BatchNorm2d(self.depths[i+1]))
            # Track Activation Shape Change
            shape = update_shape(
                shape, 
                depth=self.depths[i+1],
                kernel=self.kernels[i],
                stride=self.strides[i],
                padding=self.paddings[i]
            )
            self.shapes.append(shape)
        if self.feat_drop_p > 0:
            modules.append(nn.Dropout(self.feat_drop_p))
        self.features = nn.Sequential(*modules)
        self.flat_size = int(np.prod(shape))

        # Make Action MLP
        if self.drop_p > 0:
            modules = [
                Flatten(),
                nn.Linear(self.flat_size, self.h_size),
                nn.Dropout(self.drop_p),
                GaussianNoise(self.dense_noise),
                nn.ReLU()
            ]
        else:
            modules = [
                Flatten(),
                nn.Linear(self.flat_size, self.h_size),
                GaussianNoise(self.dense_noise),
                nn.ReLU()
            ]
        if self.bnorm:
            modules.append(nn.BatchNorm1d(self.h_size))
        self.actn_dense = nn.Sequential(
            *modules,
            nn.Linear(self.h_size, self.actn_size)
        )

        # Make Language MLP
        self.lang_denses = nn.ModuleList([])
        for i in range(self.n_lang_denses):
            if self.drop_p > 0:
                modules = [
                    Flatten(),
                    nn.Linear(self.flat_size, self.h_size),
                    nn.Dropout(self.drop_p),
                    nn.ReLU()
                ]
            else:
                modules = [
                    Flatten(),
                    nn.Linear(self.flat_size, self.h_size),
                    nn.ReLU()
                ]
            if self.bnorm:
                modules.append(nn.BatchNorm1d(self.h_size))
            self.lang_denses.append(nn.Sequential(
                *modules,
                nn.Linear(self.h_size, self.lang_size)
            ))

class VaryLSTM(Model):
    def __init__(self, *args, **kwargs):
        super().__init__(*args, **kwargs)
        if self.max_char_seq is None: self.max_char_seq = 1

        # Convs
        if self.vision_type is None:
            self.cnn = VaryCNN(*args, feats_only=True, **kwargs)
        else:
            self.cnn = globals()[self.vision_type](
                *args, feats_only=True, **kwargs
            )
        self.shapes = self.cnn.shapes
        self.features = self.cnn.features

        # LSTM
        self.flat_size = self.cnn.flat_size
        # add hsize for the cdtnl vectors
        size = self.flat_size + self.h_size

        # Make LSTMs and lang consolidator.
        # The consolidators are either the identity function or they
        # are a class that assists with processing the language
        # for the next timestep
        self.lang_consolidator = identity
        if self.incl_lang_inpt:
            # adding another hsize because we will convert language
            # preds into embeddings
            size = size + self.h_size
            consolidator_kwargs = {
                "lang_size": self.lang_size,
                "h_size": self.h_size,
                "max_char_seq": self.max_char_seq,
                "STOP": self.STOP,
                "drop_p": self.lang_inpt_drop_p,
                "use_count_words": self.use_count_words,
                "rev_num": self.rev_num,
                "soft_attn": self.soft_attn,
                "record_lang_stats": self.record_lang_stats,
                "emb_ffn": self.emb_ffn,
            }
            self.lang_consolidator = InptConsolidationModule(
                **consolidator_kwargs
            )
        self.lstm = nn.LSTMCell(size, self.h_size)

        self.make_actn_dense()
        self.make_lang_denses()
        # Memory
        if self.lnorm:
            self.layernorm_c = nn.LayerNorm(self.h_size)
            self.layernorm_h = nn.LayerNorm(self.h_size)
        self.h_init = None
        self.c_init = None
        if self.learn_h:
            sqr = self.h_size**2
            self.h_init = nn.Parameter(torch.randn(1,self.h_size)/sqr)
            self.c_init = nn.Parameter(torch.randn(1,self.h_size)/sqr)
        self.h_inits = None
        self.c_inits = None
        self.h = None
        self.c = None
        self.lang = None
        self.reset(batch_size=1)

    def reset(self, batch_size=1):
        """
        Resets the memory vectors

        Args:
            batch_size: int
                the size of the incoming batches
        Returns:
            None
        """
        if self.learn_h:
            self.h = self.h_init.repeat(batch_size,1)
            self.c = self.c_init.repeat(batch_size,1)
        else:
            self.h = torch.zeros(batch_size, self.h_size).float()
            self.c = torch.zeros(batch_size, self.h_size).float()
        self.lang = torch.zeros(batch_size, self.max_char_seq).long()
        self.lang[:,0] = self.STOP
        # Ensure memory is on appropriate device
        if self.is_cuda:
            self.h.to(self.get_device())
            self.c.to(self.get_device())
            self.lang.to(self.get_device())
        self.prev_hs = [self.h]
        self.prev_cs = [self.c]
        self.prev_langs = [self.lang]

    def partial_reset(self, dones):
        """
        Uses the done signals to reset appropriate parts of the h and
        c vectors.

        Args:
            dones: torch LongTensor (B,)
                h and c are zeroed along any row in which dones[row]==1
        Returns:
            h: torch FloatTensor (B, H)
            c: torch FloatTensor (B, H)
            lang: torch LongTensor (B,L)
        """
        mask = (1-dones).unsqueeze(-1)
        if self.learn_h:
            d = dones.bool()
            m = mask[:,0].bool()
            h = torch.empty_like(self.h)
            c = torch.empty_like(self.c)
            if torch.any(d):
                h[d] = self.h_init
                c[d] = self.c_init
            if torch.any(m):
                h[m] = self.h[m]
                c[m] = self.c[m]
        else:
            h = self.h*mask
            c = self.c*mask
        lang = self.lang*mask
        lang[dones.bool(),0] = self.STOP
        return h,c,lang

    def reset_to_step(self, step=0):
        """
        This function resets all recurrent states in a model to the
        previous recurrent state just after the argued step. So, the
        model takes the 0th step then the 0th h and c vectors are the
        h and c vectors just after the model took this step.

        Args:
            step: int
                the index of the step to revert the recurrence to
        """
        assert step < len(self.prev_hs), "invalid step"
        self.h = self.prev_hs[step].detach().data
        self.c = self.prev_cs[step].detach().data
        self.lang = self.prev_langs[step].detach().data
        if self.is_cuda:
            self.h.to(self.get_device())
            self.c.to(self.get_device())
            self.lang.to(self.get_device())
        self.prev_hs = self.prev_hs[:step+1]
        self.prev_cs = self.prev_cs[:step+1]
        self.prev_langs = self.prev_langs[:step+1]

    def step(self, x, cdtnl, lang_inpt=None, *args, **kwargs):
        """
        Performs a single step rather than a complete sequence of steps

        Args:
            x: torch FloatTensor (B, C, H, W)
                a single step of observations
            cdtnl: torch FloatTensor (B, E)
                the conditional latent vectors
            lang_inpt: None or torch LongTensor (B, M)
                a sequence of language indicies that will be consolidated
                and used as input to the lstm. for non NUMERAL models,
                M will be equal to 1.
        Returns:
            actn: torch Float Tensor (B, K)
            langs: list of torch Float Tensor (B, L)
        """
        self.h = self.h.to(self.get_device())
        self.c = self.c.to(self.get_device())
        fx = self.features(x)
        fx = fx.reshape(len(x), -1) # (B, N)
        inpt = [fx, cdtnl]
        if self.incl_lang_inpt:
            if lang_inpt is None:
                inpt.append(torch.zeros(
                    (len(fx), self.h_size),
                    device=self.get_device())
                )
                cat = torch.cat(inpt, dim=-1)
                h, _ = self.lstm( cat, (self.h, self.c) )
                if self.lnorm:
                    h = self.layernorm_h(h)
                langs = []
                for dense in self.lang_denses:
                    langs.append(dense(h))
                lang = self.process_lang_preds(langs)
                lang_inpt = self.lang_consolidator(lang)
            if self.bottleneck:
                inpt = [
                  torch.zeros_like(fx), torch.zeros_like(cdtnl), lang_inpt
                ]
            else:
                inpt = [fx, cdtnl, lang_inpt]
        cat = torch.cat(inpt, dim=-1)
        self.h, self.c = self.lstm( cat, (self.h, self.c) )
        if self.lnorm:
            self.c = self.layernorm_c(self.c)
            self.h = self.layernorm_h(self.h)
        langs = []
        for dense in self.lang_denses:
            langs.append(dense(self.h))
        self.lang = self.process_lang_preds(langs)
        return self.output_fxn(self.actn_dense(self.h)), langs

    def forward(self, x, dones, tasks, lang_inpts=None, *args, **kwargs):
        """
        Args:
            x: torch FloatTensor (B, S, C, H, W)
            dones: torch Long Tensor (B, S)
                the done signals for the environment. the h and c
                vectors are reset when encountering a done signal
            tasks: torch Long Tensor (B, S)
                the task signal corresponding to each environment.
            lang_inpts: None or LongTensor (B,S,M)
                if not None and self.incl_lang_inpt is true, lang_inpts
                are used as an additional input into the lstm. They
                should be token indicies. M is the max_char_seq
        Returns:
            actns: torch FloatTensor (B, S, N)
                N is equivalent to self.actn_size
            langs: torch FloatTensor (N,B,S,L)
        """
        cdtnl = self.cdtnl_lstm(self.cdtnl_idxs)
        seq_len = x.shape[1]
        actns = []
        langs = []
        self.prev_hs = []
        self.prev_cs = []
        self.prev_langs = []
        dones = dones.to(self.get_device())
        for s in range(seq_len):
            if lang_inpts is not None: l = lang_inpts[:,s]
            else: l = None
            actn, lang = self.step(x[:,s],cdtnl[tasks[:,s]],lang_inpts=l)
            actns.append(actn.unsqueeze(1))
            if self.n_lang_denses == 1:
                lang = lang[0].unsqueeze(0).unsqueeze(2) # (1, B, 1, L)
            else:
                lang = torch.stack(lang, dim=0).unsqueeze(2)# (N, B, 1, L)
            langs.append(lang)
            self.h, self.c, self.lang = self.partial_reset(dones[:,s])
            self.prev_hs.append(self.h.detach().data)
            self.prev_cs.append(self.c.detach().data)
            self.prev_langs.append(self.lang.detach().data)
        return ( torch.cat(actns, dim=1), torch.cat(langs, dim=2) )

class LSTMOffshoot(VaryLSTM):
    """
    Class to share functions between DoubleVaryLSTM and SymmetricLSTM
    """
    def get_inits(self):
        """
        Assists in creating the h and c initialization parameter lists.
        """
        sqr = self.h_size**2
        self.h_inits = [
            torch.randn(1,self.h_size)/sqr for _ in range(self.n_lstms)
        ]
        self.h_inits = nn.ParameterList(
            [nn.Parameter(h) for h in self.h_inits]
        )

        self.c_inits = [
            torch.randn(1,self.h_size)/sqr for _ in range(self.n_lstms)
        ]
        self.c_inits = nn.ParameterList(
            [nn.Parameter(c) for c in self.c_inits]
        )

    def get_vector_list(self, n, bsize, vsize, inits=None):
        """
        Returns a list of vectors of dimensions (bsize, vsize) on the
        appropriate device.

        Args:
            n: int
                the number of vectors
            bsize: int
                the batchsize
            vsize: int
                the vector size (dimensionality of each vector)
            inits: list of Parameters or None
                optional list of initialization vectors if learning
                the hidden state
        Returns:
            vecs: list of torch FloatTensor [N, (B,V)]
                a list of length N with vectors of shape (B,V) on
                the appropriate device
        """
        vecs = []
        for i in range(n):
            if inits is not None:
                vecs.append(inits[i].repeat(bsize,1))
            else:
                vecs.append(torch.zeros(bsize, vsize).float())
        if self.is_cuda and inits is None:
            for i in range(n):
                vecs[i] = vecs[i].to(self.get_device())
        return vecs

    def reset(self, batch_size=1):
        """
        Resets the memory vectors

        Args:
            batch_size: int
                the size of the incoming batches
        Returns:
            None
        """
        self.hs = self.get_vector_list(
            self.n_lstms, batch_size, self.h_size, self.h_inits
        )
        self.cs = self.get_vector_list(
            self.n_lstms, batch_size, self.h_size, self.c_inits
        )
        self.lang = torch.zeros(batch_size, self.max_char_seq).long()
        self.lang[:,0] = self.STOP
        if self.is_cuda:
            self.lang = self.lang.to(self.get_device())

        self.prev_hs = [self.hs]
        self.prev_cs = [self.cs]
        self.prev_langs = [self.lang]

    def partial_reset(self, dones):
        """
        Uses the done signals to reset appropriate parts of the h and
        c vectors.

        Args:
            dones: torch LongTensor (B,)
                h and c are zeroed along any row in which dones[row]==1
        Returns:
            h: torch FloatTensor (B, H)
            c: torch FloatTensor (B, H)
        """
        mask = (1-dones).unsqueeze(-1)
        if self.learn_h:
            hs = []
            cs = []
            d = dones.bool()
            m = mask[:,0].bool()
            for i in range(len(self.hs)):
                h = torch.empty_like(self.hs[i])
                c = torch.empty_like(self.cs[i])
                if torch.any(d):
                    h[d] = self.h_inits[i]
                    c[d] = self.c_inits[i]
                if torch.any(m):
                    h[m] = self.hs[i][m]
                    c[m] = self.cs[i][m]
                hs.append(h)
                cs.append(c)
        else:
            hs = [h*mask for h in self.hs]
            cs = [c*mask for c in self.cs]
        lang = self.lang*mask
        lang[dones.bool(),0] = self.STOP
        return hs,cs,lang

    def reset_to_step(self, step=0):
        """
        This function resets all recurrent states in a model to the
        previous recurrent state just after the argued step. So, the
        model takes the 0th step then the 0th h and c vectors are the
        h and c vectors just after the model took this step.

        Args:
            step: int
                the index of the step to revert the recurrence to
        """
        assert step < len(self.prev_hs), "invalid step"
        self.hs = self.prev_hs[step]
        self.cs = self.prev_cs[step]
        d = self.get_device()
        if self.is_cuda:
            self.hs = [h.detach().data.to(d) for h in self.hs]
            self.cs = [c.detach().data.to(d) for c in self.cs]
            self.lang = self.prev_langs[step].detach().data.to(d)
        else:
            self.hs = [h.detach().data for h in self.hs]
            self.cs = [c.detach().data for c in self.cs]
            self.lang = self.prev_langs[step].detach().data
        self.prev_hs = self.prev_hs[:step+1]
        self.prev_cs = self.prev_cs[:step+1]
        self.prev_langs = self.prev_langs[:step+1]

    def forward(self,x,dones,tasks,masks,lang_inpts=None,
                                         n_targs=None,
                                         *args,**kwargs):
        """
        Args:
            x: torch FloatTensor (B, S, C, H, W)
            dones: torch Long Tensor (B, S)
                the done signals for the environment. the h and c
                vectors are reset when encountering a done signal
            tasks: torch Long Tensor (B, S)
                the task signal corresponding to each environment. This
                is an integer that corresponds to the task index in
                self.env2idx
            masks: torch LongTensor or BoolTensor (B,S)
                Used to avoid continuing calculations in the sequence
                when the sequence is over. Ones in the mask denote
                that the time step should be ignored, zeros should
                be included.
            lang_inpts: None or LongTensor (B,S,M)
                if not None and self.incl_lang_inpt is true, lang_inpts
                are used as an additional input into the lstm. They
                should be token indicies. M is the max_char_seq
                Note, these are the correct labels for the timestep.
                So, if you are predicting language, you will not want
                to use the corresponding timestep from this sequence
                as input to that prediction.
            n_targs: None or LongTensor (B,S)
                only applies for gordongames-v11 and v12. this is a
                vector indicating the number of target objects for the
                episode.
        Returns:
            actns: torch FloatTensor (B, S, N)
                N is equivalent to self.actn_size
            langs: torch FloatTensor (N,B,S,L)
        """
        cdtnl = self.cdtnl_lstm(self.cdtnl_idxs)
        seq_len = x.shape[1]
        actns = []
        langs = []
        self.prev_hs = []
        self.prev_cs = []
        self.prev_langs = []
        if x.is_cuda:
            dones = dones.to(x.get_device())
        give_n = self.add_n2cdtnls is not None
        # Give n tasks are tasks in which the target quantity for the
        # episode is given as a part of the conditional rather than
        # the visual input.
        if give_n:
            # Shift and clip n_targs for correct embedding selection
            n_targs = n_targs + CDTNL_LANG_SIZE - 1# -1 because no 0 targ
            max_val = CDTNL_LANG_SIZE+self.max_train_targ
            n_targs[n_targs>=max_val] = max_val-1

            n_targ_embs = self.cdtnl_lstm.embs(n_targs)

            # zero embs for the not give n type tasks
            task_mask = torch.isin(tasks, self.add_n2cdtnls).float()
            n_targ_embs = n_targ_embs*task_mask[...,None]

        for s in range(seq_len):
            if masks[:,s].sum() == len(masks):
                actns.append(torch.zeros_like(actns[-1]))
                langs.append(torch.zeros_like(langs[-1]))
            else:
                lang_inpt=None if lang_inpts is None else lang_inpts[:,s]
                cdt = cdtnl[tasks[:,s]]
                # n_targs is 0 if not a give n type task
                if give_n: cdt = cdt + n_targ_embs[:,s]
                actn, lang = self.step(
                  x[:,s], cdt, masks[:,s], lang_inpt
                )
                actns.append(actn.unsqueeze(1))
                if self.n_lang_denses == 1 and not self.extra_lang_pred:
                    lang = lang[0].unsqueeze(0).unsqueeze(2) # (1, B, 1, L)
                else:
                    lang = torch.stack(lang, dim=0).unsqueeze(2)# (N, B, 1, L)
                langs.append(lang)
            self.hs, self.cs, self.lang = self.partial_reset(dones[:,s])
            self.prev_hs.append([h.detach().data for h in self.hs])
            self.prev_cs.append([c.detach().data for c in self.cs])
            self.prev_langs.append(self.lang)
        return ( torch.cat(actns, dim=1), torch.cat(langs, dim=2) )

class SeparateLSTM(LSTMOffshoot):
    """
    A model with three LSTMs total. One for language that operates
    independently. Then two sequential LSTMs for the actions that
    receives a cut-gradient language input.
    """
    def __init__(self, *args, **kwargs):
        """
        """
        if "incl_lang_inpt" in kwargs and not kwargs["incl_lang_inpt"]:
            kwargs["incl_lang_inpt"] = True
            print("Setting incl_lang_inpt to true. "+\
                    "SeparateLSTM always includes lang input")
        super().__init__(*args, **kwargs)
        if not self.incl_lang_inpt:
            print("SeparateLSTM always includes lang input")
        self.n_lstms = 3
        self.n_lang_denses = 1

        size = self.flat_size + self.h_size # add hsize for condtional
        self.lang_lstm = nn.LSTMCell(size, self.h_size)

        # Change existing lstm to proper input sizing
        if self.bottleneck:
            self.lstm = nn.LSTMCell(self.h_size, self.h_size)

        size = self.h_size
        if self.skip_lstm:
            assert not self.bottleneck,\
                        "bottleneck and skip_lstm are incompatible"
            # add additional h_size here for conditional input
            size = self.h_size + size + self.flat_size
        self.actn_lstm = nn.LSTMCell(size, self.h_size)

        if self.lang_lnorm:
            self.h_lang_lnorm = nn.LayerNorm(self.h_size)
            if self.c_lnorm:
                self.c_lang_lnorm = nn.LayerNorm(self.h_size)

        if self.learn_h:
            self.get_inits()
        self.reset(1)

        self.make_actn_dense()
        self.make_lang_denses()

    def step(self, x, cdtnl, mask=None,lang_inpt=None,blank_lang=False,
                                                      avg_lang=False,
                                                      *args,**kwargs):
        """
        Performs a single step rather than a complete sequence of steps

        Args:
            x: torch FloatTensor (B, C, H, W)
                a single step of observations
            cdtnl: torch FloatTensor (B, E)
                the conditional latent vectors
            mask: torch LongTensor or BoolTensor (B,)
                Used to avoid continuing calculations in the sequence
                when the sequence is over. Ones in the mask denote
                that the time step should be ignored, zeros should
                be included.
            lang_inpt: None or LongTensor (B,M)
                if not None and self.incl_lang_inpt is true, lang_inpt
                is used as an additional input into the lstm. They
                should be token indicies. M is the max_char_seq
            blank_lang: bool
                if true, blanks out the language before inputting
                into the model. only applies if incl_lang_inpt is
                true
            avg_lang: bool
                if true, uses the average of the embeddings as the
                lang inpts. only applies if incl_lang_inpt is true
        Returns:
            actn: torch Float Tensor (B, K)
            langs: list of torch Float Tensor [ (B, L) ]
        """
        # Not that the mask gets flipped to where 1 means keep the
        # calculation in the data
        if mask is None:
            mask = torch.ones(x.shape[0]).long()
        else:
            mask = (1-mask)
        mask = mask.bool() # bool is important for using the mask as an
        # indexing tool
        device = self.get_device()
        self.lang = self.lang.to(device)
        mask = mask.to(device)
        for i in range(self.n_lstms):
            self.hs[i] = self.hs[i].to(device)
            self.cs[i] = self.cs[i].to(device)

        fx = self.features(x[mask])
        fx = fx.reshape(len(fx), -1) # (B, N)
        inpt = [fx, cdtnl[mask]]
        cat = torch.cat(inpt, dim=-1)

        h,c = (self.hs[2][mask], self.cs[2][mask])
        if self.lang_lnorm:
            h = self.h_lang_lnorm(h)
            if self.c_lnorm:
                c = self.c_lang_lnorm(c)
        lang_h, lang_c = self.lang_lstm(
            cat, (h,c)
        )
        lang = self.lang_denses[0](lang_h)

        if lang_inpt is None:
            lang_inpt = self.process_lang_preds([lang])
        else:
            lang_inpt = lang_inpt[mask]
        lang_inpt = self.lang_consolidator( lang_inpt,avg_embs=avg_lang )
        if blank_lang: lang_inpt = torch.zeros_like(lang_inpt)

        if self.bottleneck:
            cat = lang_inpt
        else:
            inpt.append(lang_inpt)
            cat = torch.cat(inpt, dim=-1)

        h, c = self.lstm( cat, (self.hs[0][mask], self.cs[0][mask]) )
        if self.lnorm:
            h = self.layernorm_h(h)
            if self.c_lnorm:
                c = self.layernorm_c(c)

        inpt = h
        if self.skip_lstm: 
            inpt = [cat]
            inpt = torch.cat(inpt, dim=-1)

        actn_h, actn_c = self.actn_lstm(
            inpt, (self.hs[1][mask], self.cs[1][mask])
        )
        actn = self.actn_dense(actn_h)

        temp_hs = [h, actn_h, lang_h]
        temp_cs = [c, actn_c, lang_c]
        for i in range(len(self.hs)):
            temp_h = torch.zeros_like(self.hs[i])
            temp_h[mask] = temp_hs[i]
            self.hs[i] = temp_h
            temp_c = torch.zeros_like(self.cs[i])
            temp_c[mask] = temp_cs[i]
            self.cs[i] = temp_c

        actn = self.output_fxn(actn)
        temp_actn = torch.zeros(x.shape[0],actn.shape[-1],device=device)
        temp_lang = torch.zeros(x.shape[0],lang.shape[-1],device=device)
        temp_actn[mask] = actn
        temp_lang[mask] = lang
        return temp_actn, [temp_lang]


class NSepLSTM(SeparateLSTM):
    """
    This is a generalization of the SeparateLSTM. n_lstms determines how
    many LSTMs are used for the policy network. In all cases, only one
    LSTM is used for language generation. The language output is used
    to select an embedding that is fed into the first LSTM in the policy
    network. No gradients are backpropagated into the language lstm from
    the policy network.

    The hs and cs members are lists of hidden states in which the
    language lstm states are last in the list.
    """
    def __init__(self, n_lstms=3, *args, **kwargs):
        """
        Args:
            n_lstms: int
                determines the total number of LSTMs in the model
                including the language lstm
        """
        super().__init__(*args, **kwargs)
        if not self.incl_lang_inpt:
            print("SeparateLSTM variants always include lang input")
        if n_lstms < 2: print("NSepLSTM always has at least 2 lstms")
        self.n_lstms = n_lstms # The number of LSTMs including the lang lstm 
        self.n_lang_denses = 1
        del self.actn_lstm
        del self.lstm

        size = self.flat_size + self.h_size # add hsize for condtional
        self.lang_lstm = nn.LSTMCell(size, self.h_size)

        lil = self.lang_incl_layer
        if lil == 0:
            size = size + self.h_size # Will include lang prediction here
        self.lstms = nn.ModuleList([
            nn.LSTMCell(size, self.h_size)
        ])

        if self.bottleneck:
            assert lil == 0
            self.lstms[0] = nn.LSTMCell(self.h_size, self.h_size)

        for i in range(1, self.n_lstms-1):
            size = self.h_size
            if self.skip_lstm:
                assert not self.bottleneck,\
                            "bottleneck and skip_lstm are incompatible"
                # add additional h_size here for conditional input
                size = self.h_size + size + self.flat_size
            if lil==i or (lil==-1 and i==self.n_lstms-2):
                size += self.h_size
            self.lstms.append( nn.LSTMCell(size, self.h_size) )

        if self.learn_h:
            self.get_inits()
        self.reset(1)

        self.make_actn_dense()
        self.make_lang_denses()

    def step(self,x,cdtnl,mask=None,lang_inpt=None,blank_lang=False,
                                                   avg_lang=False,
                                                   *args,**kwargs):
        """
        Performs a single step rather than a complete sequence of steps

        Args:
            x: torch FloatTensor (B, C, H, W)
                a single step of observations
            cdtnl: torch FloatTensor (B, E)
                the conditional latent vectors
            mask: torch LongTensor or BoolTensor (B,)
                Used to avoid continuing calculations in the sequence
                when the sequence is over. Ones in the mask denote
                that the time step should be ignored, zeros should
                be included.
            lang_inpt: None or LongTensor (B,M) or (B,)
                if not None and self.incl_lang_inpt is true, lang_inpt
                is used as an additional input into the lstm. They
                should be token indicies. M is the max_char_seq
            blank_lang: bool
                if true, blanks out the language before inputting
                into the model. only applies if incl_lang_inpt is
                true
            avg_lang: bool
                if true, uses the average of the language embeddings
                as the input to the policy. only applies if
                incl_lang_inpt is true
        Returns:
            actn: torch Float Tensor (B, K)
            langs: list of torch Float Tensor [ (B, L) ]
        """
        # Not that the mask gets flipped to where 1 means keep the
        # calculation in the data
        if mask is None:
            mask = torch.ones(x.shape[0]).bool()
        else:
            mask = (1-mask).bool()
        device = self.get_device()
        self.lang = self.lang.to(device)
        mask = mask.to(device)
        for i in range(self.n_lstms):
            self.hs[i] = self.hs[i].to(device)
            self.cs[i] = self.cs[i].to(device)

        fx = self.features(x[mask])
        lang_fx = fx
        if self.splt_feats:
            midpt = int(fx.shape[1]//2)
            lang_fx = fx[:,:midpt]
            fx = fx[:,midpt:]
        lang_fx = lang_fx.reshape(len(lang_fx),-1)
        fx = fx.reshape(len(fx), -1) # (B, N)
        inpt = [lang_fx, cdtnl[mask]]
        cat = torch.cat(inpt, dim=-1)

        h,c = (self.hs[-1][mask], self.cs[-1][mask])
        if self.lang_lnorm:
            h = self.h_lang_lnorm(h)
            if self.c_lnorm:
                c = self.c_lang_lnorm(c)
        if self.cut_lang_grad:
            lang_h, lang_c = self.lang_lstm( cat.data, (h,c) )
        else:
            lang_h, lang_c = self.lang_lstm( cat, (h,c) )
        lang = self.lang_denses[0](lang_h)

        if lang_inpt is None:
            lang_inpt = self.process_lang_preds([lang])
        else:
            lang_inpt = lang_inpt[mask]
        lang_inpt = self.lang_consolidator(lang_inpt,avg_embs=avg_lang)
        if blank_lang: lang_inpt = torch.zeros_like(lang_inpt)

        if self.bottleneck:
            cat = lang_inpt
        elif self.lang_incl_layer==0:
            inpt = [fx, cdtnl[mask], lang_inpt]
            cat = torch.cat(inpt, dim=-1)
        else:
            inpt = [fx, cdtnl[mask]]
            cat = torch.cat(inpt, dim=-1)

        h, c = self.lstms[0]( cat, (self.hs[0][mask], self.cs[0][mask]) )
        if self.lnorm:
            h = self.layernorm_h(h)
            if self.c_lnorm:
                c = self.layernorm_c(c)
        hs = [h]
        cs = [c]

        lil = self.lang_incl_layer
        for i in range(1, len(self.lstms)):
            inpt = h
            if lil==i or (lil==-1 and i==len(self.lstms)-1):
                inpt = [inpt, lang_inpt]
                inpt = torch.cat(inpt, dim=-1)
            elif self.skip_lstm: 
                inpt = [inpt, cat]
                inpt = torch.cat(inpt, dim=-1)

            h, c = self.lstms[i](
                inpt, (self.hs[i][mask], self.cs[i][mask])
            )
            hs.append(h)
            cs.append(c)

        actn = self.actn_dense(hs[-1])

        hs.append(lang_h)
        cs.append(lang_c)

        for i in range(len(self.hs)):
            temp_h = torch.zeros_like(self.hs[i])
            temp_h[mask] = hs[i]
            self.hs[i] = temp_h
            temp_c = torch.zeros_like(self.cs[i])
            temp_c[mask] = cs[i]
            self.cs[i] = temp_c

        actn = self.output_fxn(actn)
        temp_actn = torch.zeros(x.shape[0],actn.shape[-1],device=device)
        temp_lang = torch.zeros(x.shape[0],lang.shape[-1],device=device)
        temp_actn[mask] = actn
        temp_lang[mask] = lang
        return temp_actn, [temp_lang]


class PreNSepLSTM(SeparateLSTM):
    """
    This model builds off the NSepLSTM model type. This one is different
    in that allows you to specify the n_pre_lstms
    and n_lang_lstms counts. These allow for an arbitrary number of
    lstms following the visual vector before the language split, and
    an arbitrary number of lstms for the language pathway.

    We apply layer norm after the lstms, not before.
    """
    def __init__(self, n_pre_lstms=0, n_lang_lstms=1, n_actn_lstms=2,
                                                      *args, **kwargs):
        """
        Args:
            n_pre_lstms: int
                determines the number of lstms directly following the
                visual latent vector
            n_lang_lstms: int
                determines the number of LSTMs in the language pathway
                following the pre pathway
            n_actn_lstms: int
                determines the number of LSTMs in the actn pathway
                following the pre pathway
        """
        super().__init__(*args, **kwargs)
        if not self.incl_lang_inpt:
            print("SeparateLSTM variants always include lang input")
        if self.bottleneck: raise NotImplemented
        if self.skip_lstm: raise NotImplemented
        if self.c_lnorm: print("C Lnorm is stupid. Ignoring it")
        self.n_pre = n_pre_lstms
        assert not (self.splt_feats and self.n_pre>0) 
        self.n_lang = max(n_lang_lstms, 1)
        self.n_actn = n_actn_lstms
        self.n_lstms = self.n_pre + self.n_lang + self.n_actn
        self.n_lang_denses = 1
        del self.actn_lstm
        del self.lstm

        # Pre LSTMS
        self.pre_lstms = nn.ModuleList([
          nn.LSTMCell(self.h_size,self.h_size)for i in range(self.n_pre)
        ])

        # Lang LSTMS
        self.lang_lstms = nn.ModuleList([
          nn.LSTMCell(self.h_size,self.h_size)for i in range(self.n_lang)
        ])

        # Actn LSTMS
        incl_lang = int(self.incl_lang_inpt)
        size = self.h_size*(1+incl_lang)
        self.lstms = nn.ModuleList([ nn.LSTMCell(size, self.h_size) ])
        for i in range(1, self.n_actn):
            self.lstms.append( nn.LSTMCell(self.h_size, self.h_size) )

        if self.learn_h: self.get_inits()
        self.reset(1)

        if self.lnorm:
            self.pre_lnorms = nn.ModuleList(
                [nn.LayerNorm(self.h_size) for _ in range(self.n_pre)]
            )
            self.actn_lnorms = nn.ModuleList(
                [nn.LayerNorm(self.h_size) for _ in range(self.n_actn)]
            )
        if self.lang_lnorm:
            self.lang_lnorms = nn.ModuleList(
                [nn.LayerNorm(self.h_size) for _ in range(self.n_lang)]
            )

        self.make_actn_dense()
        self.make_lang_denses()
        self.cdtnl_proj = nn.Linear(
            self.flat_size+self.h_size,self.h_size
        )
        if self.splt_feats:
            self.lang_cdtnl_proj = nn.Linear(
                self.flat_size+self.h_size,self.h_size
            )

    def step(self,x,cdtnl,mask=None,lang_inpt=None,blank_lang=False,
                                                   avg_lang=False,
                                                   *args,**kwargs):
        """
        Performs a single step rather than a complete sequence of steps

        Args:
            x: torch FloatTensor (B, C, H, W)
                a single step of observations
            cdtnl: torch FloatTensor (B, E)
                the conditional latent vectors
            mask: torch LongTensor or BoolTensor (B,)
                Used to avoid continuing calculations in the sequence
                when the sequence is over. Ones in the mask denote
                that the time step should be ignored, zeros should
                be included.
            lang_inpt: None or LongTensor (B,M) or (B,)
                if not None and self.incl_lang_inpt is true, lang_inpt
                is used as an additional input into the lstm. They
                should be token indicies. M is the max_char_seq
            blank_lang: bool
                if true, blanks out the language before inputting
                into the model. only applies if incl_lang_inpt is
                true
            avg_lang: bool
                if true, uses the average of the language embeddings
                as the input to the policy. only applies if
                incl_lang_inpt is true
        Returns:
            actn: torch Float Tensor (B, K)
            langs: list of torch Float Tensor [ (B, L) ]
        """
        # Not that the mask gets flipped to where 1 means keep the
        # calculation in the data
        if mask is None:
            mask = torch.ones(x.shape[0]).bool()
        else:
            mask = (1-mask).bool()
        device = self.get_device()
        self.lang = self.lang.to(device)
        mask = mask.to(device)
        for i in range(self.n_lstms):
            self.hs[i] = self.hs[i].to(device)
            self.cs[i] = self.cs[i].to(device)

        # Features
        fx = self.features(x[mask])
        if self.splt_feats:
            midpt = int(fx.shape[1]//2)
            fx = fx[:,midpt:]
            lang_fx = fx[:,:midpt]
            lang_fx = lang_fx.reshape(len(lang_fx),-1)
            cat = torch.cat([lang_fx, cdtnl[mask]], dim=-1)
            lang_h = self.lang_cdtnl_proj(cat)
        fx = fx.reshape(len(fx), -1) # (B, N)
        cat = torch.cat([fx, cdtnl[mask]], dim=-1)
        fx = self.cdtnl_proj(cat)

        # Pre Pathway
        hs = []
        cs = []
        if self.n_pre > 0:
            h = fx
            for i in range(self.n_pre):
                h, c = self.pre_lstms[i](
                    h, (self.hs[i][mask], self.cs[i][mask])
                )
                if self.lnorm: h = self.pre_lnorms[i](h)
                hs.append(h)
                cs.append(c)
            fx = h

        if not self.splt_feats: lang_h = fx

<<<<<<< HEAD
        h = fx
=======
        # Lang Pathway
>>>>>>> 1e915ac5
        lang_hs = []
        lang_cs = []
        for i in reversed(range(self.n_lang)):
            idx = self.n_lang-1-i
            if self.cut_lang_grad and i==self.n_lang-1:
                lang_h, lang_c = self.lang_lstms[idx](
                    lang_h.data, (self.hs[-i][mask], self.cs[-i][mask])
                )
            else:
                lang_h, lang_c = self.lang_lstms[idx](
                    lang_h, (self.hs[-i][mask], self.cs[-i][mask])
                )
            if self.lang_lnorm: lang_h = self.lang_lnorms[idx](lang_h)
            lang_hs.append(lang_h)
            lang_cs.append(lang_c)

        # Lang Prediction and Manipulation
        lang = self.lang_denses[0](lang_h)

        if self.incl_lang_inpt:
            if lang_inpt is None:
                lang_inpt = self.process_lang_preds([lang])
            else:
                lang_inpt = lang_inpt[mask]
            lang_inpt = self.lang_consolidator(
                lang_inpt, avg_embs=avg_lang
            )
            if blank_lang: lang_inpt = torch.zeros_like(lang_inpt)
            h = [h, lang_inpt]
            h = torch.cat(h, dim=-1)

        # Action Pathway
        for i in range(self.n_actn):
            # Keep all lstm type h and c vectors in single list. Thus
            # we need to be careful with their ordering.
            idx = i+self.n_pre
            h, c = self.lstms[i](
                h, (self.hs[idx][mask], self.cs[idx][mask])
            )
            if self.lnorm: h = self.actn_lnorms[i](h)
            hs.append(h)
            cs.append(c)

        # Actn Prediction
        actn = self.actn_dense(hs[-1])

        # Cleanup
        for lang_h, lang_c in zip(lang_hs, lang_cs):
            hs.append(lang_h)
            cs.append(lang_c)
        for i in range(len(self.hs)):
            temp_h = torch.zeros_like(self.hs[i])
            temp_h[mask] = hs[i]
            self.hs[i] = temp_h
            temp_c = torch.zeros_like(self.cs[i])
            temp_c[mask] = cs[i]
            self.cs[i] = temp_c

        actn = self.output_fxn(actn)
        temp_actn = torch.zeros(x.shape[0],actn.shape[-1],device=device)
        temp_actn[mask] = actn
        temp_lang = torch.zeros(x.shape[0],lang.shape[-1],device=device)
        temp_lang[mask] = lang
        return temp_actn, [temp_lang]


class SymmetricLSTM(LSTMOffshoot):
    """
    A model with three LSTMs total. One for a "core cognition" system,
    and one for each the language and action outputs.
    """
    def __init__(self, *args, **kwargs):
        super().__init__(*args, **kwargs)
        self.n_lstms = 3
        self.n_lang_denses = 1

        size = self.h_size
        if self.skip_lstm:
            # add additional h_size here for conditional input
            size = self.h_size + size
        self.actn_lstm = nn.LSTMCell(size, self.h_size)
        self.lang_lstm = nn.LSTMCell(size, self.h_size)
        if self.learn_h:
            self.get_inits()
        self.reset(1)

        self.make_actn_dense()
        self.make_lang_denses()

    def step(self, x, cdtnl, mask=None,lang_inpt=None,*args,**kwargs):
        """
        Performs a single step rather than a complete sequence of steps

        Args:
            x: torch FloatTensor (B, C, H, W)
                a single step of observations
            cdtnl: torch FloatTensor (B, E)
                the conditional latent vectors
            mask: torch LongTensor or BoolTensor (B,)
                Used to avoid continuing calculations in the sequence
                when the sequence is over. Ones in the mask denote
                that the time step should be ignored, zeros should
                be included.
            lang_inpt: None or LongTensor (B,M)
                if not None and self.incl_lang_inpt is true, lang_inpts
                are used as an additional input into the lstm. They
                should be token indicies. M is the max_char_seq
        Returns:
            actn: torch Float Tensor (B, K)
            langs: list of torch Float Tensor [ (B, L) ]
        """
        # Not that the mask gets flipped to where 1 means keep the
        # calculation in the data
        if mask is None:
            mask = torch.ones(x.shape[0]).long()
        else:
            mask = (1-mask)
        mask = mask.bool() # bool is important for using the mask as an
        # indexing tool
        device = self.get_device()
        self.lang = self.lang.to(device)
        mask = mask.to(device)
        for i in range(self.n_lstms):
            self.hs[i] = self.hs[i].to(device)
            self.cs[i] = self.cs[i].to(device)

        fx = self.features(x[mask])
        fx = fx.reshape(len(fx), -1) # (B, N)
        inpt = [fx, cdtnl[mask]]
        if self.incl_lang_inpt:
            prev_lang = self.lang if lang_inpt is None else lang_inpt
            lang_inpt = self.lang_consolidator(prev_lang[mask])
            inpt.append(lang_inpt)
        cat = torch.cat(inpt, dim=-1)

        h, c = self.lstm( cat, (self.hs[0][mask], self.cs[0][mask]) )
        if self.lnorm:
            if self.c_lnorm:
                c = self.layernorm_c(c)
            h = self.layernorm_h(h)

        inpt = h
        if self.skip_lstm: 
            inpt = [cat]
            inpt = torch.cat(inpt, dim=-1)

        actn_h, actn_c = self.actn_lstm(
            inpt, (self.hs[1][mask], self.cs[1][mask])
        )
        actn = self.actn_dense(actn_h)

        lang_h, lang_c = self.lang_lstm(
            inpt, (self.hs[2][mask], self.cs[2][mask])
        )
        lang = self.lang_denses[0](lang_h)

        temp_hs = [h, actn_h, lang_h]
        temp_cs = [c, actn_c, lang_c]
        for i in range(len(self.hs)):
            temp_h = torch.zeros_like(self.hs[i])
            temp_h[mask] = temp_hs[i]
            self.hs[i] = temp_h
            temp_c = torch.zeros_like(self.cs[i])
            temp_c[mask] = temp_cs[i]
            self.cs[i] = temp_c

        actn = self.output_fxn(actn)
        temp_actn = torch.zeros(x.shape[0],actn.shape[-1],device=device)
        temp_lang = torch.zeros(x.shape[0],lang.shape[-1],device=device)
        temp_actn[mask] = actn
        temp_lang[mask] = lang
        self.lang = self.process_lang_preds([temp_lang])
        return temp_actn, [temp_lang]


class DoubleVaryLSTM(LSTMOffshoot):
    """
    A model with two LSTMs. One for each the language and action outputs.
    The structure is such that one LSTM feeds into the other.
    """
    def __init__(self, *args, **kwargs):
        super().__init__(*args, **kwargs)
        self.n_lstms = 2

        self.lstm0 = self.lstm
        size = self.h_size
        if self.skip_lstm: 
            # Multiply h_size by two for the conditional input
            size = self.flat_size+2*self.h_size
        self.lstm1 = nn.LSTMCell(size, self.h_size)

        if self.extra_lang_pred and self.incl_lang_inpt:
            self.n_lstms = 3
            size = self.flat_size+self.h_size
            self.lstm2 = nn.LSTMCell(size, self.h_size)

        if self.learn_h:
            self.get_inits()
        self.reset(1)
        self.make_actn_dense()
        self.make_lang_denses()

    def step(self, x, cdtnl, lang_inpt=None, blank_lang=False,
                                             avg_lang=False,
                                            *args, **kwargs):
        """
        Performs a single step rather than a complete sequence of steps

        Args:
            x: torch FloatTensor (B, C, H, W)
                a single step of observations
            cdtnl: torch FloatTensor (B, E)
                the conditional latent vectors
            lang_inpt: None or LongTensor (B,M)
                if not None and self.incl_lang_inpt is true, lang_inpts
                are used as an additional input into the lstm. They
                should be token indicies. M is the max_char_seq
            blank_lang: bool
                if true, zeros out the lang inputs. only applies if
                incl_lang_inpt is true
            avg_lang: bool
                if true, uses the average of the embeddings as the
                lang inpts. only applies if incl_lang_inpt is true
        Returns:
            actn: torch Float Tensor (B, K)
            langs: list of torch Float Tensor (B, L)
        """
        if x.is_cuda and not self.hs[0].is_cuda:
            for i in range(self.n_lstms):
                self.hs[i] = self.hs[i].to(x.get_device())
                self.cs[i] = self.cs[i].to(x.get_device())
        fx = self.features(x)
        fx = fx.reshape(len(x), -1) # (B, N)
        inpt = [fx, cdtnl]

        langs = []
        if self.incl_lang_inpt:
            cat = None
            if lang_inpt is None:
                inpt.append(torch.zeros(
                    (len(fx), self.h_size),
                    device=self.get_device())
                )
                cat = torch.cat(inpt, dim=-1)
                h, _ = self.lstm0( cat, (self.hs[0], self.cs[0]) )
                if self.lnorm:
                    h = self.layernorm_h(h)

                if not self.stagger_preds:
                    inpt = h
                    if self.skip_lstm: inpt=torch.cat([cat,inpt],dim=-1)
                    h, _ = self.lstm1( inpt, (self.hs[1], self.cs[1]) )
                for dense in self.lang_denses:
                    langs.append(dense(h))
                lang = self.process_lang_preds(langs)

            # Need to do this regardless of argued lang_inpts
            # to ensure hidden state vectors get updated
            if self.extra_lang_pred:
                if cat is None: cat = torch.cat(inpt, dim=-1)
                else: cat = cat[:,:-self.h_size].clone()
                h2,c2 = self.lstm2( cat, (self.hs[2],self.cs[2]) )
                temp = []
                for dense in self.lang_denses:
                    temp.append(dense(h2))
                lang = self.process_lang_preds(temp)
                langs = [*langs, *temp]

            lang_inpt = lang if lang_inpt is None else lang_inpt
            lang_inpt=self.lang_consolidator(lang_inpt,avg_embs=avg_lang)
            if blank_lang: lang_inpt = torch.zeros_like(lang_inpt)
            if self.bottleneck:
                inpt = [
                  torch.zeros_like(fx),torch.zeros_like(cdtnl),lang_inpt
                ]
            else:
                inpt = [fx, cdtnl, lang_inpt]
        cat = torch.cat(inpt, dim=-1)

        h0, c0 = self.lstm0( cat, (self.hs[0], self.cs[0]) )
        if self.lnorm:
            h0 = self.layernorm_h(h0)
            if self.c_lnorm:
                c0 = self.layernorm_c(c0)

        inpt = h0
        if self.skip_lstm: inpt = torch.cat([cat,inpt],dim=-1)
        h1, c1 = self.lstm1( inpt, (self.hs[1], self.cs[1]) )

        if self.stagger_preds:
            lang_in, actn_in = (inpt,h1) if self.lstm_lang_first else (h1,inpt)
        else: lang_in,actn_in = h1,h1
        if len(langs)==0:
            for dense in self.lang_denses:
                langs.append(dense(lang_in))
        actn = self.actn_dense(actn_in)

        self.hs = [h0, h1]
        self.cs = [c0, c1]
        if self.incl_lang_inpt and self.extra_lang_pred:
            self.hs.append(h2)
            self.cs.append(c2)
        self.lang = self.process_lang_preds(langs)
        return self.output_fxn(actn), langs


class DblBtlComboLSTM(LSTMOffshoot):
    """
    A model with three LSTMs. The first, the lang lstm, maps from visual
    input to language prediction. Another, the bottleneck LSTM receives
    this language input only, with stopped gradients. The last, the actn
    lstm, recieves visual input only. Then the hidden state from
    the actn lstm is concatenated with the bottleneck lstm and used
    for action prediction.
    """
    def __init__(self, *args, **kwargs):
        """
        """
        if "incl_lang_inpt" in kwargs and not kwargs["incl_lang_inpt"]:
            kwargs["incl_lang_inpt"] = True
            print("Setting incl_lang_inpt to true. "+\
                    "DblBtlComboLSTM always includes lang input")
        super().__init__(*args, **kwargs)
        if not self.incl_lang_inpt:
            assert False, "DblBtlComboLSTM needs incl_lang_inpt to be true"
        self.n_lstms = 3
        self.n_lang_denses = 1

        del self.lstm
        self.btl_lstm = nn.LSTMCell(self.h_size, self.h_size)

        size = self.flat_size + self.h_size # add hsize for condtional
        # Actn LSTM
        self.actn_lstm = nn.LSTMCell(size, self.h_size)
        # Lang LSTM
        self.lang_lstm = nn.LSTMCell(size, self.h_size)

        if self.lang_lnorm:
            self.h_lang_lnorm = nn.LayerNorm(self.h_size)
            if self.c_lnorm:
                self.c_lang_lnorm = nn.LayerNorm(self.h_size)

        if self.learn_h:
            self.get_inits()
        self.reset(1)

        self.make_actn_dense(inpt_size=2*self.h_size)
        self.make_lang_denses()

    def step(self, x, cdtnl, mask=None,lang_inpt=None,*args,**kwargs):
        """
        Performs a single step rather than a complete sequence of steps

        Args:
            x: torch FloatTensor (B, C, H, W)
                a single step of observations
            cdtnl: torch FloatTensor (B, E)
                the conditional latent vectors
            mask: torch LongTensor or BoolTensor (B,)
                Used to avoid continuing calculations in the sequence
                when the sequence is over. Ones in the mask denote
                that the time step should be ignored, zeros should
                be included.
            lang_inpt: None or LongTensor (B,M)
                if not None and self.incl_lang_inpt is true, lang_inpt
                is used as an additional input into the lstm. They
                should be token indicies. M is the max_char_seq
        Returns:
            actn: torch Float Tensor (B, K)
            langs: list of torch Float Tensor [ (B, L) ]
        """
        # Not that the mask gets flipped to where 1 means keep the
        # calculation in the data
        if mask is None:
            mask = torch.ones(x.shape[0]).long()
        else:
            mask = (1-mask)
        mask = mask.bool() # bool is important for using the mask as an
        # indexing tool
        device = self.get_device()
        self.lang = self.lang.to(device)
        mask = mask.to(device)
        for i in range(self.n_lstms):
            self.hs[i] = self.hs[i].to(device)
            self.cs[i] = self.cs[i].to(device)

        fx = self.features(x[mask])
        fx = fx.reshape(len(fx), -1) # (B, N)
        inpt = [fx, cdtnl[mask]]
        cat = torch.cat(inpt, dim=-1)

        actn_h, actn_c = self.actn_lstm(
            cat, (self.hs[0][mask], self.cs[0][mask])
        )
        if self.lnorm:
            actn_h = self.layernorm_h(actn_h)
            if self.c_lnorm:
                actn_c = self.layernorm_c(actn_c)


        lang_h, lang_c = self.lang_lstm(
            cat, (self.hs[2][mask], self.cs[2][mask])
        )
        if self.lang_lnorm:
            lang_h = self.h_lang_lnorm(lang_h)
            if self.c_lnorm:
                lang_c = self.c_lang_lnorm(lang_c)
        lang = self.lang_denses[0](lang_h)
        langs = [lang]
        if self.extra_lang_pred:
            langs.append(self.lang_denses[0](actn_h))

        if lang_inpt is None:
            lang_inpt = self.process_lang_preds([lang])
        else:
            lang_inpt = lang_inpt[mask]
        lang_inpt = self.lang_consolidator( lang_inpt )

        btl_h, btl_c = self.btl_lstm( 
            lang_inpt, (self.hs[1][mask], self.cs[1][mask])
        )

        cat = torch.cat([actn_h, btl_h],dim=-1)
        actn = self.actn_dense(cat)

        temp_hs = [actn_h, btl_h, lang_h]
        temp_cs = [actn_c, btl_c, lang_c]
        for i in range(len(self.hs)):
            temp_h = torch.zeros_like(self.hs[i])
            temp_h[mask] = temp_hs[i]
            self.hs[i] = temp_h
            temp_c = torch.zeros_like(self.cs[i])
            temp_c[mask] = temp_cs[i]
            self.cs[i] = temp_c

        # Need to redistribute processed outputs to unmasked state
        actn = self.output_fxn(actn)
        temp_actn = torch.zeros(x.shape[0],actn.shape[-1],device=device)
        temp_actn[mask] = actn
        temp_langs = []
        for lang in langs:
            temp_lang = torch.zeros(x.shape[0],lang.shape[-1],device=device)
            temp_lang[mask] = lang
            temp_langs.append(temp_lang)
        return temp_actn, temp_langs

    def forward(self,x,dones,tasks,masks,lang_inpts=None,*args,**kwargs):
        """
        Args:
            x: torch FloatTensor (B, S, C, H, W)
            dones: torch Long Tensor (B, S)
                the done signals for the environment. the h and c
                vectors are reset when encountering a done signal
            tasks: torch Long Tensor (B, S)
                the task signal corresponding to each environment.
            masks: torch LongTensor or BoolTensor (B,S)
                Used to avoid continuing calculations in the sequence
                when the sequence is over. Ones in the mask denote
                that the time step should be ignored, zeros should
                be included.
            lang_inpts: None or LongTensor (B,S,M)
                if not None and self.incl_lang_inpt is true, lang_inpts
                are used as an additional input into the lstm. They
                should be token indicies. M is the max_char_seq
        Returns:
            actns: torch FloatTensor (B, S, N)
                N is equivalent to self.actn_size
            langs: torch FloatTensor (N,B,S,L)
        """
        cdtnl = self.cdtnl_lstm(self.cdtnl_idxs)
        seq_len = x.shape[1]
        actns = []
        langs = []
        self.prev_hs = []
        self.prev_cs = []
        self.prev_langs = []
        if x.is_cuda:
            dones = dones.to(x.get_device())
        for s in range(seq_len):
            if masks[:,s].sum() == len(masks):
                actns.append(torch.zeros_like(actns[-1]))
                langs.append(torch.zeros_like(langs[-1]))
            else:
                lang_inpt=None if lang_inpts is None else lang_inpts[:,s]
                actn, lang = self.step(
                  x[:,s], cdtnl[tasks[:,s]], masks[:,s], lang_inpt
                )
                actns.append(actn.unsqueeze(1))
                lang = torch.stack(lang, dim=0).unsqueeze(2)# (N, B, 1, L)
                langs.append(lang)

            self.hs, self.cs, self.lang = self.partial_reset(dones[:,s])
            self.prev_hs.append([h.detach().data for h in self.hs])
            self.prev_cs.append([c.detach().data for c in self.cs])
            self.prev_langs.append(self.lang)
        return ( torch.cat(actns, dim=1), torch.cat(langs, dim=2) )


class NVaryLSTM(DoubleVaryLSTM):
    """
    A model with N LSTMs. 
    The structure is such that each LSTM feeds into the next.
    """
    def __init__(self, n_lstms=3, *args, **kwargs):
        super().__init__(*args, **kwargs)
        self.n_lstms = n_lstms
        try:
            del self.lstm0
            del self.lstm1
        except: pass

        self.lstms = nn.ModuleList([self.lstm])
        if self.lnorm:
            self.h_lnorms = nn.ModuleList([self.layernorm_h])
            self.c_lnorms = nn.ModuleList([self.layernorm_c])

        size = self.h_size
        if self.skip_lstm: 
            # Multiply h_size by two for the conditional input
            size = self.flat_size+2*self.h_size
        for _ in range(self.n_lstms-1):
            self.lstms.append(nn.LSTMCell(size, self.h_size))
            #self.h_lnorms.append(nn.LayerNorm(self.h_size))
            #self.c_lnorms.append(nn.LayerNorm(self.c_size))
        if self.learn_h: self.get_inits()
        self.reset(1)
        self.make_actn_dense()
        self.make_lang_denses()

    def step(self, x, cdtnl, lang_inpt=None, blank_lang=False,
                                             avg_lang=False,
                                             *args, **kwargs):
        """
        Performs a single step rather than a complete sequence of steps

        Args:
            x: torch FloatTensor (B, C, H, W)
                a single step of observations
            cdtnl: torch FloatTensor (B, E)
                the conditional latent vectors
            lang_inpt: None or LongTensor (B,M)
                if not None and self.incl_lang_inpt is true, lang_inpts
                are used as an additional input into the lstm. They
                should be token indicies. M is the max_char_seq
            blank_lang: bool
                if true, zeros out the language before inputting
                into the model. only applies if incl_lang_inpt is
                true
            avg_lang: bool
                if true, uses the average of the embeddings as the
                lang inpts. only applies if incl_lang_inpt is true
        Returns:
            actn: torch Float Tensor (B, K)
            langs: list of torch Float Tensor (B, L)
        """
        if x.is_cuda:
            for i in range(self.n_lstms):
                self.hs[i] = self.hs[i].to(x.get_device())
                self.cs[i] = self.cs[i].to(x.get_device())
        fx = self.features(x)
        fx = fx.reshape(len(x), -1) # (B, N)
        inpt = [fx, cdtnl]

        if self.incl_lang_inpt:
            raise NotImplemented
        cat = torch.cat(inpt, dim=-1)

        hs = []
        cs = []
        h, c = self.lstms[0]( cat, (self.hs[0], self.cs[0]) )
        if self.lnorm:
            h = self.h_lnorms[0](h)
            if self.c_lnorm:
                c = self.c_lnorms[0](c)
        hs.append(h)
        cs.append(c)

        for i in range(1,self.n_lstms):
            inpt = h
            if self.skip_lstm: inpt = torch.cat([cat,inpt],dim=-1)
            h, c = self.lstms[i]( inpt, (self.hs[1], self.cs[1]) )
            hs.append(h)
            cs.append(c)

        lang_in, actn_in = (hs[-1],hs[-1])
        if self.stagger_preds and self.n_lstms>1:
            lang_in, actn_in = (hs[-2],hs[-1]) if self.lstm_lang_first\
                                               else (hs[-1],hs[-2])
        langs = []
        for dense in self.lang_denses:
            langs.append(dense(lang_in))
        actn = self.actn_dense(actn_in)

        self.hs = [*hs]
        self.cs = [*cs]
        self.lang = self.process_lang_preds(langs)
        return self.output_fxn(actn), langs


class SimpleLSTM(VaryLSTM):
    """
    A recurrent LSTM model.
    """
    def __init__(self, *args, **kwargs):
        kwargs = {
            **kwargs,
            "depths":[32, 48],
            "kernels":[3, 3],
            "strides":[1, 1],
            "paddings":[0, 0],
            "h_mult":2,
            "skip_lstm": False,
        }
        super().__init__( *args, **kwargs )
        # Action Dense
        if self.drop_p > 0:
            self.actn_dense = nn.Sequential(
                nn.Dropout(self.drop_p),
                GaussianNoise(self.dense_noise),
                nn.ReLU(),
                nn.Linear(self.h_size, self.actn_size),
            )
        else:
            self.actn_dense = nn.Sequential(
                GaussianNoise(self.dense_noise),
                nn.ReLU(),
                nn.Linear(self.h_size, self.actn_size),
            )

        # Lang Dense
        self.lang_denses = nn.ModuleList([])
        for i in range(self.n_lang_denses):
            if self.drop_p > 0:
                self.lang_denses.append(nn.Sequential(
                    nn.ReLU(),
                    nn.Linear(self.h_size, 2*self.h_size),
                    nn.Dropout(self.drop_p),
                    nn.ReLU(),
                    nn.Linear(2*self.h_size, self.lang_size),
                ))
            else:
                self.lang_denses.append(nn.Sequential(
                    nn.ReLU(),
                    nn.Linear(self.h_size, 2*self.h_size),
                    nn.ReLU(),
                    nn.Linear(2*self.h_size, self.lang_size),
                ))

class NoConvLSTM(VaryLSTM):
    """
    An LSTM that only uses two dense layers as the preprocessing of the
    image before input to the recurrence. Instead of a convolutional
    vision module, we use a single layer MLP
    """
    def __init__(self, *args, **kwargs):
        super().__init__(*args, **kwargs)

        self.flat_size = int(np.prod(self.inpt_shape[-3:]))
        modules = [Flatten()]
        if self.lnorm: modules.append(nn.LayerNorm(self.flat_size))
        modules.append(nn.Linear(self.flat_size, self.flat_size))
        modules.append(nn.ReLU())
        if self.lnorm: modules.append(nn.LayerNorm(self.flat_size))
        modules.append(nn.Linear(self.flat_size, self.flat_size))
        if self.feat_drop_p > 0:
            modules.append(nn.Dropout(self.feat_drop_p))
        modules.append(nn.ReLU())
        self.features = nn.Sequential(*modules)

        self.lstm = nn.LSTMCell(self.flat_size, self.h_size)

class DoubleLSTM(DoubleVaryLSTM):
    """
    A recurrent LSTM model.
    """
    def __init__(self, *args, **kwargs):
        kwargs = {
            **kwargs,
            "depths":[32, 48],
            "kernels":[3, 3],
            "strides":[1, 1],
            "paddings":[0, 0],
            "h_mult":2,
            "skip_lstm": False,
        }
        super().__init__( *args, **kwargs )
        if self.drop_p > 0:
            self.actn_dense = nn.Sequential(
                nn.Dropout(self.drop_p),
                GaussianNoise(self.dense_noise),
                nn.ReLU(),
                nn.Linear(self.h_size, self.actn_size),
            )
        else:
            self.actn_dense = nn.Sequential(
                GaussianNoise(self.dense_noise),
                nn.ReLU(),
                nn.Linear(self.h_size, self.actn_size),
            )

        # Lang Dense
        self.lang_denses = nn.ModuleList([])
        for i in range(self.n_lang_denses):
            if self.drop_p > 0:
                self.lang_denses.append(nn.Sequential(
                    nn.ReLU(),
                    nn.Linear(self.h_size, 2*self.h_size),
                    nn.Dropout(self.drop_p),
                    nn.ReLU(),
                    nn.Linear(2*self.h_size, self.lang_size),
                ))
            else:
                self.lang_denses.append(nn.Sequential(
                    nn.ReLU(),
                    nn.Linear(self.h_size, 2*self.h_size),
                    nn.ReLU(),
                    nn.Linear(2*self.h_size, self.lang_size),
                ))

class Transformer(Model):
    def __init__(self, *args, **kwargs):
        super().__init__(*args, **kwargs)
        if self.max_char_seq is None: self.max_char_seq = 1
        self.model_type = MODEL_TYPES.TRANSFORMER

        # Convs
        if self.vision_type is None:
            self.cnn = VaryCNN(*args, feats_only=True, **kwargs)
        else:
            self.cnn = globals()[self.vision_type](
                *args, feats_only=True, **kwargs
            )
        self.shapes = self.cnn.shapes
        self.features = self.cnn.features

        # The consolidators are either the identity function or they
        # are a class that assists with processing the language
        # for the next timestep
        self.lang_consolidator = identity

        # Linear Projection
        self.flat_size = self.cnn.flat_size
        size = self.h_size
        self.lang_consolidator = identity
        if self.incl_lang_inpt:
            if self.stack_context:
                size = self.h_size//2
            consolidator_kwargs = {
                "lang_size": self.lang_size,
                "h_size": size,
                "max_char_seq": self.max_char_seq,
                "STOP": self.STOP,
                "drop_p": self.lang_inpt_drop_p,
                "use_count_words": self.use_count_words,
                "rev_num": self.rev_num,
                "soft_attn": self.soft_attn,
                "record_lang_stats": self.record_lang_stats,
                "emb_ffn": self.emb_ffn,
            }
            self.lang_consolidator = InptConsolidationModule(
                **consolidator_kwargs
            )
        self.proj = nn.Sequential(
            Flatten(),
            nn.Linear(self.flat_size, size)
        )

        # Transformer
        self.pos_enc = PositionalEncoding(
            self.h_size,
            self.feat_drop_p
        )
        enc_layer = nn.TransformerEncoderLayer(
            d_model=self.h_size,
            nhead=self.n_heads,
            dim_feedforward=self.h_mult*self.h_size,
            dropout=self.feat_drop_p,
            norm_first=True,
            batch_first=True
        )
        self.encoder = nn.TransformerEncoder(
            enc_layer,
            self.n_layers
        )

        self.make_actn_dense()
        self.make_lang_denses()

        # Memory
        if self.lnorm:
            self.layernorm = nn.LayerNorm(self.h_size)
        self.h = None
        self.c = None
        self.hs = []
        self.reset(batch_size=1)
        self.register_buffer(
            "fwd_mask",
            get_transformer_fwd_mask(s=self.max_ctx_len+1)
        )

    def reset(self, batch_size=1):
        """
        Resets the memory vectors

        Args:
            batch_size: int
                the size of the incoming batches
        Returns:
            None
        """
        self.prev_hs = collections.deque(maxlen=self.seq_len)
        self.h = torch.zeros(
            batch_size, self.h_size, device=self.get_device()
        )

    def partial_reset(self, dones):
        """
        Uses the done signals to reset appropriate parts of the h and
        c vectors.

        Args:
            dones: torch LongTensor (B,)
                h and c are zeroed along any row in which dones[row]==1
        Returns:
            h: torch FloatTensor (B, H)
            c: torch FloatTensor (B, H)
        """
        pass

    def reset_to_step(self, step=0):
        """
        This function resets all recurrent states in a model to the
        previous recurrent state just after the argued step. So, the
        model takes the 0th step then the 0th h and c vectors are the
        h and c vectors just after the model took this step.

        Args:
            step: int
                the index of the step to revert the recurrence to
        """
        if len(self.prev_hs) > step:
            self.prev_hs = collections.deque(
                list(self.prev_hs)[:step],
                maxlen=self.seq_len
            )

    def step(self, x, cdtnl, lang_inpt=None, blank_lang=False,
                                             *args, **kwargs):
        """
        Performs a single step rather than a complete sequence of steps

        Args:
            x: torch FloatTensor (B, C, H, W)
            cdtnl: torch FloatTensor (B, E)
                the conditional latent vectors
            lang_inpt: None or torch LongTensor (B, M)
                a sequence of language indicies that will be consolidated
                and used as input to the lstm. for non NUMERAL models,
                M will be equal to 1.
            blank_lang: bool
                if true, blanks out the language before inputting
                into the model. only applies if incl_lang_inpt is
                true
        Returns:
            actn: torch Float Tensor (B, K)
            langs: list of torch Float Tensor [ (B, L) ]
        """
        if len(self.prev_hs)==0: self.prev_hs.append(cdtnl)
        fx = self.features(x)
        fx = self.proj(fx) # (B, H)
        if self.use_count_words!=BASELINE and self.incl_lang_inpt:
            # We dont want to use lang_inpt here because it's the
            # ground truth for this step. So, we store it in self.lang
            # for the next step. This only applies if teacher_force_val
            # is true.
            if self.lang is not None and lang_inpt is None:
                lang = self.process_lang_preds(self.lang)
            if blank_lang or self.lang is None:
                lang = torch.zeros_like(fx)
            else:
                lang = self.lang_consolidator(lang)
            # concat vision and language vectors along h
            if self.stack_context:
                fx = torch.cat([fx,lang], axis=-1)
            # alternate vision and language vectors in context
            else:
                if not self.lstm_lang_first:
                    fx,lang = lang,fx
                self.prev_hs.append(lang)
        self.prev_hs.append(fx)
        encs = torch.stack(list(self.prev_hs), dim=1)
        encs = self.pos_enc(encs)
        slen = encs.shape[1]
        encs = self.encoder( encs )
        encs = encs[:,-1] # grab last prediction only
        if self.lnorm:
            encs = self.layernorm(encs)
        self.h = encs
        langs = []
        for dense in self.lang_denses:
            langs.append(dense(encs))
        # Need to use lang_inpt for next step, not this step
        if lang_inpt is None:
            self.lang = langs
        else:
            self.lang = lang_inpt
        return self.output_fxn(self.actn_dense(encs)), langs

    def forward(self, x, tasks, masks=None, lang_inpts=None,
                                            n_targs=None,
                                            blank_lang=False,
                                            *args, **kwargs):
        """
        Args:
            x: torch FloatTensor (B, S, C, H, W)
            tasks: torch LongTensor (B,S)
            masks: torch LongTensor (B,S)
                Used to remove padding from the attention calculations.
                Ones denote locations that should be ignored. 0s denote
                locations that should be included.
            lang_inpts: None or LongTensor (B,S,M)
                if not None and self.incl_lang_inpt is true, lang_inpts
                are used as an additional input into the lstm. They
                should be token indicies. M is the max_char_seq.
                Note, these are the correct labels for the timestep.
                So, if you are predicting language, you will not want
                to use the corresponding timestep from this sequence
                as input to that prediction.
            n_targs: None or LongTensor (B,S)
                only applies for gordongames-v11 and v12. this is a
                vector indicating the number of target objects for the
                episode.
            blank_lang: bool
                if true, blanks out the language before inputting
                into the model. only applies if incl_lang_inpt is
                true
        Returns:
            actns: torch FloatTensor (B, S, N)
                N is equivalent to self.actn_size
            langs: torch FloatTensor (N,B,S,L)
        """
        cdtnl = self.cdtnl_lstm(self.cdtnl_idxs)
        seq_len = x.shape[1]
        self.prev_hs = collections.deque(maxlen=self.seq_len)
        b,s,c,h,w = x.shape
        fx = self.features(x.reshape(-1,c,h,w)).reshape(b*s,-1)
        fx = self.proj(fx).reshape(b,s,-1)

        # Add conditional vector
        inpt = [cdtnl[tasks[:,0]].unsqueeze(1)]

        # Handle Language. Always use teacher forcing during training
        if self.use_count_words!=BASELINE and self.incl_lang_inpt:
            if lang_inpts is None or blank_lang:
                lang = torch.zeros_like(fx)
            else:
                lang = self.lang_consolidator(lang_inpts)

            # Prepend zeros and remove final language token to avoid
            # providing ground truth to transformer. Remember that
            # torch pad takes a backwards tuple because they're dumb af
            # In this case, lang needs to have 3 dims where seq is the
            # middle
            lang = torch.nn.functional.pad(lang[:,:-1],(0,0,1,0))
            # concat vision and language vectors along h
            if self.stack_context:
                fx = torch.cat([fx,lang], axis=-1)
            # alternate vision and language vectors in context
            else:
                # Need to manipulate mask to accommodate expansion of
                # sequence length
                if masks is not None: 
                    temp = torch.zeros(
                        (b,2*masks.shape[1]),
                        dtype=masks.dtype,
                        device=fx.get_device()
                    )
                    temp[:,::2] = masks
                    temp[:,1::2] = masks
                    masks = temp
                temp = torch.zeros(
                    (b,2*s,fx.shape[-1]),
                    device=fx.get_device()
                )
                if not self.lstm_lang_first:
                    fx,lang = lang,fx
                temp[:,::2] = lang
                temp[:,1::2] = fx
                fx = temp
        inpt.append(fx)

        fx = torch.cat(inpt, dim=1)
        encs = self.pos_enc(fx)
        if masks is not None:
            masks = torch.nn.functional.pad(masks, (1,0)).bool()
        encs = self.encoder(
            encs,
            mask=self.fwd_mask[:encs.shape[1],:encs.shape[1]],
            src_key_padding_mask=masks
        )
        encs = encs[:,1:] # Remove conditional vector
        if encs.shape[1] > s+1:
            encs = encs[:,1::2]
        if self.lnorm:
            encs = self.layernorm(encs)
        encs = encs.reshape(b*s,-1)
        actns = self.actn_dense(encs).reshape(b,s,-1)
        langs = []
        for dense in self.lang_denses:
            langs.append(dense(encs).reshape(b,s,-1))
        return self.output_fxn(actns), torch.stack(langs,dim=0)

class SepTransformer(Transformer):
    """
    Same as transformer except that there are seperate encoding branches
    for the language and action outputs off the main encoding layers.
    """
    def __init__(self, *args, **kwargs):
        super().__init__(*args, **kwargs)
        enc_layer = nn.TransformerEncoderLayer(
            self.h_size,
            self.n_heads,
            self.h_mult*self.h_size,
            self.feat_drop_p,
            norm_first=True,
            batch_first=True
        )
        self.lang_encoder = nn.TransformerEncoder( enc_layer, 1 )
        self.actn_encoder = nn.TransformerEncoder( enc_layer, 1 )

        # Memory
        if self.lnorm:
            self.actnnorm = nn.LayerNorm(self.h_size)
            self.langnorm = nn.LayerNorm(self.h_size)
        self.hs = []
        self.reset(batch_size=1)

    def reset(self, batch_size=1):
        """
        Resets the memory vectors

        Args:
            batch_size: int
                the size of the incoming batches
        Returns:
            None
        """
        self.prev_hs = collections.deque(maxlen=self.seq_len)
        self.hs = [
          torch.zeros(batch_size,self.h_size,device=self.get_device()),
          torch.zeros(batch_size,self.h_size,device=self.get_device()),
          torch.zeros(batch_size,self.h_size,device=self.get_device()),
        ]


    def step(self, x, cdtnl, *args, **kwargs):
        """
        Performs a single step rather than a complete sequence of steps

        Args:
            x: torch FloatTensor (B, C, H, W)
            cdtnl: torch FloatTensor (B, E)
                the conditional latent vectors
        Returns:
            actn: torch Float Tensor (B, K)
            langs: list of torch Float Tensor (B, L)
        """
        if len(self.prev_hs)==0: self.prev_hs.append(cdtnl)
        fx = self.features(x)
        fx = self.proj(fx) # (B, H)
        self.prev_hs.append(fx)
        encs = torch.stack(list(self.prev_hs), dim=1)
        encs = self.pos_enc(encs)
        encs = self.encoder( encs )
        # Only take the final prediction
        actn_encs = self.actn_encoder(encs)[:,-1]
        lang_encs = self.lang_encoder(encs)[:,-1]
        if self.lnorm:
            actn_encs = self.actnnorm(actn_encs)
            lang_encs = self.langnorm(lang_encs)
        self.hs = [ encs[:,-1], actn_encs[:,-1], lang_encs[:,-1] ]
        langs = []
        for dense in self.lang_denses:
            langs.append(dense(lang_encs))
        return self.output_fxn(self.actn_dense(actn_encs)), langs

    def forward(self, x, tasks, masks, *args, **kwargs):
        """
        Args:
            x: torch FloatTensor (B, S, C, H, W)
            tasks: torch LongTensor (B,S)
                the index of the task for the particular data sequence.
                we only use the first element in the S direction. This
                means we are assuming the task index does not change
                over the course of the sequence.
            masks: torch LongTensor (B,S)
                Used to remove padding from the attention calculations.
                Ones denote locations that should be ignored. 0s denote
                locations that should be included.
        Returns:
            actns: torch FloatTensor (B, S, N)
                N is equivalent to self.actn_size
            langs: torch FloatTensor (N,B,S,L)
        """
        cdtnl = self.cdtnl_lstm(self.cdtnl_idxs)
        seq_len = x.shape[1]
        b,s,c,h,w = x.shape
        fx = self.features(x.reshape(-1,c,h,w)).reshape(b*s,-1)
        fx = self.proj(fx).reshape(b,s,-1)
        # Add conditional vector
        fx = torch.cat([cdtnl[tasks[:,0]].unsqueeze(1), fx], dim=1)

        encs = self.pos_enc(fx)
        if masks is not None:
            masks = torch.cat([
                torch.zeros(b,1).to(self.get_device()),
                masks
            ], dim=1).bool() # cat for the conditional
        encs = self.encoder(
            encs,
            mask=self.fwd_mask[:s+1,:s+1],
            src_key_padding_mask=masks
        )
        actn_encs = self.actn_encoder(
            encs,
            self.fwd_mask[:s+1,:s+1],
            src_key_padding_mask=masks
        )
        lang_encs = self.lang_encoder(
            encs,
            self.fwd_mask[:s+1,:s+1],
            src_key_padding_mask=masks
        )
        # Remove first element because it's the conditional
        actn_encs = actn_encs[:,1:]
        lang_encs = lang_encs[:,1:]

        if self.lnorm:
            actn_encs = self.actnnorm(actn_encs)
            lang_encs = self.langnorm(lang_encs)

        actn_encs = actn_encs.reshape(b*s,-1)
        actns = self.actn_dense(actn_encs).reshape(b,s,-1)

        lang_encs = lang_encs.reshape(b*s,-1)
        langs = []
        for dense in self.lang_denses:
            langs.append(dense(lang_encs).reshape(b,s,-1))
        return self.output_fxn(actns), torch.stack(langs,dim=0)


class ConditionalLSTM(CoreModule):
    """
    This LSTM is used to process conditional sentences into a single
    latent vector.
    """
    def __init__(self, h_size, lang_size=None, *args,**kwargs):
        """
        h_size: int
            the hidden dimension size
        """
        super().__init__()
        self.h_size = h_size
        if lang_size is None: lang_size = CDTNL_LANG_SIZE
        self.embs = nn.Embedding(lang_size, self.h_size)
        self.lstm = nn.LSTMCell(self.h_size, self.h_size)
        self.layernorm_h = nn.LayerNorm(self.h_size)
        self.layernorm_c = nn.LayerNorm(self.h_size)
        self.h = None
        self.c = None

    def reset(self, batch_size):
        """
        Resets the recurrent state

        Args:
            batch_size: int
        """
        h = torch.zeros((batch_size, self.h_size))
        c = torch.zeros((batch_size, self.h_size))
        if self.is_cuda:
            h = h.to(self.get_device())
            c = c.to(self.get_device())
        return h,c

    def forward(self, x):
        """
        Processes the argued sequence to output a latent vector
        representation

        Args:
            x: torch LongTensor (B,S)
                a sequence of token indexes
        Returns:
            encs: torch FloatTensor (B,H)
                a batch of recurrent latent vectors
        """
        h,c = self.reset(len(x))
        for s in range(x.shape[1]):
            try:
                embs = self.embs(x[:,s])
                h,c = self.lstm(embs, (h, c))
                h = self.layernorm_h(h)
                c = self.layernorm_c(c)
            except:
                print("embs:", embs.get_device())
                print("h:", h.get_device())
                print("c:", c.get_device())
                assert False
        return h
<|MERGE_RESOLUTION|>--- conflicted
+++ resolved
@@ -2460,11 +2460,8 @@
 
         if not self.splt_feats: lang_h = fx
 
-<<<<<<< HEAD
         h = fx
-=======
         # Lang Pathway
->>>>>>> 1e915ac5
         lang_hs = []
         lang_cs = []
         for i in reversed(range(self.n_lang)):
