--- conflicted
+++ resolved
@@ -1874,14 +1874,8 @@
         self.make_actn_dense()
         self.make_lang_denses()
 
-<<<<<<< HEAD
-    def step(self, x, cdtnl, mask=None, lang_inpt=None,
-                                        blank_lang=False,
-                                        *args,**kwargs):
-=======
     def step(self, x, cdtnl, mask=None,lang_inpt=None,blank_lang=False,
                                                       *args,**kwargs):
->>>>>>> 5c1dedc8
         """
         Performs a single step rather than a complete sequence of steps
 
@@ -1900,14 +1894,9 @@
                 is used as an additional input into the lstm. They
                 should be token indicies. M is the max_char_seq
             blank_lang: bool
-<<<<<<< HEAD
                 if true, blanks out the language before inputting
                 into the model. only applies if incl_lang_inpt is
                 true
-=======
-                if true, zeros out the lang inputs. only applies if
-                incl_lang_inpt is true
->>>>>>> 5c1dedc8
         Returns:
             actn: torch Float Tensor (B, K)
             langs: list of torch Float Tensor [ (B, L) ]
@@ -1947,12 +1936,7 @@
         else:
             lang_inpt = lang_inpt[mask]
         lang_inpt = self.lang_consolidator( lang_inpt )
-<<<<<<< HEAD
         if blank_lang: lang_inpt = torch.zeros_like(lang_inpt)
-=======
-        if blank_lang:
-            lang_inpt = torch.zeros_like(lang_inpt)
->>>>>>> 5c1dedc8
 
         if self.bottleneck:
             cat = lang_inpt
@@ -2045,14 +2029,8 @@
         self.make_actn_dense()
         self.make_lang_denses()
 
-<<<<<<< HEAD
-    def step(self, x, cdtnl, mask=None, lang_inpt=None,
-                                        blank_lang=False,
-                                        *args,**kwargs):
-=======
     def step(self, x, cdtnl, mask=None,lang_inpt=None,blank_lang=False,
                                                       *args,**kwargs):
->>>>>>> 5c1dedc8
         """
         Performs a single step rather than a complete sequence of steps
 
@@ -2071,14 +2049,9 @@
                 is used as an additional input into the lstm. They
                 should be token indicies. M is the max_char_seq
             blank_lang: bool
-<<<<<<< HEAD
                 if true, blanks out the language before inputting
                 into the model. only applies if incl_lang_inpt is
                 true
-=======
-                if true, zeros out the language inputs. only applies
-                if incl_lang_inpt is true
->>>>>>> 5c1dedc8
         Returns:
             actn: torch Float Tensor (B, K)
             langs: list of torch Float Tensor [ (B, L) ]
@@ -2122,12 +2095,7 @@
         else:
             lang_inpt = lang_inpt[mask]
         lang_inpt = self.lang_consolidator( lang_inpt )
-<<<<<<< HEAD
         if blank_lang: lang_inpt = torch.zeros_like(lang_inpt)
-=======
-        if blank_lang:
-            lang_inpt = torch.zeros_like(lang_inpt)
->>>>>>> 5c1dedc8
 
         if self.bottleneck:
             cat = lang_inpt
@@ -2636,14 +2604,8 @@
         self.make_actn_dense()
         self.make_lang_denses()
 
-<<<<<<< HEAD
-    def step(self, x, cdtnl, lang_inpt=None,
-                             blank_lang=False,
-                             *args, **kwargs):
-=======
     def step(self, x, cdtnl, lang_inpt=None, blank_lang=False,
                                              *args, **kwargs):
->>>>>>> 5c1dedc8
         """
         Performs a single step rather than a complete sequence of steps
 
@@ -2657,14 +2619,9 @@
                 are used as an additional input into the lstm. They
                 should be token indicies. M is the max_char_seq
             blank_lang: bool
-<<<<<<< HEAD
-                if true, blanks out the language before inputting
+                if true, zeros out the language before inputting
                 into the model. only applies if incl_lang_inpt is
                 true
-=======
-                if true, zeros out the lang inputs. only applies if
-                incl_lang_inpt is true
->>>>>>> 5c1dedc8
         Returns:
             actn: torch Float Tensor (B, K)
             langs: list of torch Float Tensor (B, L)
