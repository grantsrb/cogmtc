import time
import pandas as pd
import os
import torch
import torch.nn.functional as F
import torch.multiprocessing as mp
import numpy as np
import cogmtc.models as models
from cogmtc.envs import SequentialEnvironment
from cogmtc.oracles import *
from cogmtc.utils.utils import try_key, sample_action, zipfian, get_lang_labels, get_loss_and_accs, convert_numeral_array_to_numbers, describe_then_prescribe, pre_step_up, post_step_up, INEQUALITY, ENGLISH, PIRAHA, RANDOM, DUPLICATES, NUMERAL

from collections import deque, defaultdict
import matplotlib.pyplot as plt
import math

if torch.cuda.is_available():
    DEVICE = torch.device("cuda:0")
else:
    DEVICE = torch.device("cpu")

def get_oracle(env_type, *args, **kwargs):
    """
    Handles getting the appropriate oracle based on the env_type.

    Args:
        env_type: str
            the name of the environment
    Returns:
        oracle: Oracle
            the appropriate oracle for the env_type. oracles take in
            an env and output an action that can be fed directly into
            the env.
    """
    if "gordongame" in env_type:
        return DiscreteOracle(env_type, *args, **kwargs)
    elif "gordoncont" in env_type:
        return ContinuousOracle(env_type, *args, **kwargs)
    else:
      raise NotImplemented(
        "An oracle for {} has not yet been implemented".format(env_type)
      )

def next_state(env, obs_deque, obs, reset, n_targs=None):
    """
    Get the next state of the environment.

    env - environment of interest
    obs_deq - deque of the past n observations
    obs - ndarray returned from the most recent step of the environment
    reset - boolean denoting the reset signal from the most recent step 
            of the environment
    n_targs: int or None
        if int, decides the number of targets for the next episode
    """

    if reset or obs is None:
        obs = env.reset(n_targs=n_targs)
        for i in range(obs_deque.maxlen-1):
            obs_deque.append(np.zeros(obs.shape))
    obs_deque.append(obs)
    state = np.concatenate(obs_deque, axis=0)
    return state

class ExperienceReplay(torch.utils.data.Dataset):
    """
    This class holds the game experience. It holds a number of shared
    tensors. One for each of the rewards, actions, observations, done
    signals, etc. For each shared tensor the experience is held in a
    row corresponding to each parallelized environment. One
    environment exists for each row in the shared tensors. See the
    DataCollector class for more details on how the data collection is
    parallelized.
    """
    def __init__(self,
        hyps,
        share_tensors=True,
        *args,
        **kwargs
    ):
        """
        Args:
            hyps: dict
                exp_len: int
                    the maximum length of the experience tensors
                collection_size: int
                    the number of parallel rollouts to collect
                inpt_shape: tuple (C, H, W)
                    the shape of the observations. channels first,
                    then height and width
                seq_len: int
                    the length of returned sequences
                randomize_order: bool
                    a bool to determine if the data should be
                    randomized in the iter. if true, data returned
                    from this class's iterable will be in a
                    randomized order.
                share_tensors: bool
                    if true, each tensor within shared_exp is moved to the
                    shared memory for parallel processing
                env_types: str or None
                    used to determine if n_targs, n_items, and n_aligned
                    should be included in the shared_exp dict
                continuous_env: bool
                    a boolean determining if the envs are continuous
                actn_size: int
                    the size of the action space. only necessary if
                    continuous_env is true.
            share_tensors: bool
                set to true if using the experience replay accross
                multiple procs
        Members:
            shared_exp: dict
                keys: str
                    rews: torch float tensor (N, L)
                        the rewards collected by the environments
                    obs: torch float tensor (N, L, C, H, W)
                        the observations collected by the environments
                    dones: torch long tensor (N, L)
                        the done signals collected by the environments
                    actns: torch longtensor (N,L) or floattensor (N,L,A)
                        the actions taken during the data collection.
                        longtensor if discrete env, floattensor if
                        continuous
                    n_targs: torch long tensor (N, L) or None
                        the number of goal targets if using gordongames
                        environment
                    n_items: torch long tensor (N, L) or None
                        the number of items in the env if using
                        gordongames environment
                    n_aligned: torch long tensor (N, L) or None
                        the number of aligned items in the env if using
                        gordongames environment
        """
        self.hyps = hyps
        # If model is transformer type, collection_size and exp_len
        # have already been changed in the datacollector to ensure
        # appropriate data collection shape
        self.exp_len    = self.hyps["exp_len"]
        self.csize = self.hyps["collection_size"]
        self.bsize = self.hyps["batch_size"]
        self.inpt_shape = self.hyps["inpt_shape"]
        self.seq_len    = self.hyps["seq_len"]
        self.randomize_order = self.hyps["randomize_order"]

        # Hold outs are used in the get_drops function as a way
        # to determine if a word should ever be trained on. 
        # The hold_lang default to hold_outs if nothing is argued.
        # The setting of hold_lang is handled in the
        # `hyps_error_catching` fxn in `training.py`
        self.hold_lang = hyps["hold_lang"]
        if hyps["hold_lang"] is not None:
            self.hold_lang = torch.LongTensor(list(hyps["hold_lang"]))
        print("Hold lang:", self.hold_lang)

        self.roll_data = try_key(self.hyps, "roll_data", True)
        self.share_tensors = share_tensors
        assert self.exp_len >= self.seq_len,\
            "sequence length must be less than total experience length"
        self.shared_exp = {
            "obs": torch.zeros((
                    self.csize,
                    self.exp_len,
                    *self.inpt_shape
                )).float(),
            "rews": torch.zeros((
                    self.csize,
                    self.exp_len
                )).float(),
            "dones": torch.zeros((
                    self.csize,
                    self.exp_len
                )).long(),
            "actns": torch.zeros((
                    self.csize,
                    self.exp_len
                )).long(),
            "masks": torch.ones((
                    self.csize,
                    self.exp_len
                )).long(),
            "tasks": torch.zeros((
                    self.csize,
                    self.exp_len
                )).long(),
        }
        if self.hyps["continuous_env"]:
            self.shared_exp["actns"] = torch.zeros((
                        self.csize,
                        self.exp_len,
                        self.hyps["actn_size"]
                    )).float()
        self.info_keys = [
            "n_targs","n_items","n_aligned","grabs","disp_targs",
            "is_animating",
        ]
        for key in self.info_keys:
            self.shared_exp[key] = torch.zeros((
                self.csize,
                self.exp_len
            )).long()
        if self.share_tensors:
            for key in self.shared_exp.keys():
                self.shared_exp[key].share_memory_()
        self.harvest_exp()

    def harvest_exp(self, phase=None):
        """
        Copys the shared tensors so that the runners can continue
        collecting without changing the data.

        Args:
            phase: int or None
                the phase of the training. only necessary if blind_lang
                is true
        Returns:
            exp: dict of tensors
                deep copies the shared experience
        """
        self.exp = {
          k: v.detach().data.clone() for k,v in self.shared_exp.items()
        }
        if self.hyps["blind_lang"] and phase == 0:
            count_list = torch.arange(self.hyps["lang_range"][1]+1)
            l = self.exp["n_items"].shape[-1]
            n = l//len(count_list)+1
            b = len(self.exp["n_items"])
            count_list = count_list[None].repeat((b,n))
            self.exp["n_items"][:] = count_list[:,:l]

        self.exp["lang_labels"] = get_lang_labels(
            self.exp["n_items"],
            self.exp["n_targs"],
            max_targ=self.hyps["max_lang_targ"],
            use_count_words=self.hyps["use_count_words"],
            max_char_seq=self.hyps["max_char_seq"],
            base=self.hyps["numeral_base"],
            lang_offset=self.hyps["lang_offset"],
            null_label=self.hyps["null_label"],
            stop_label=self.hyps["STOP"]
        )
        if try_key(self.hyps, "pre_grab_count", False):
            self.exp["lang_labels"] = describe_then_prescribe(
                self.exp["lang_labels"],
                self.exp["is_animating"]|self.exp["dones"]
            )
        self.clear_experience()
        return self.exp

    def clear_experience(self):
        """
        For any shared tensors that need to be reset after each data
        collection phase, reset them here.
        """
        # Reset masks to ones
        self.shared_exp["masks"][:, :] = 1

    def __len__(self):
        n_batches = self.csize//self.bsize
        if self.roll_data:
            raw_len = self.exp_len - self.seq_len + 1
            return raw_len*n_batches
        return int(self.exp_len//self.seq_len)*n_batches

    def __getitem__(self, idx):
        """
        Returns a chunk of data with the sequence length including all
        environments.

        Args:
            idx: int
                this value is multiplied by the sequence length if
                roll_data is false
        Returns:
            data: dict
                keys: str
                    obs: torch float tensor (N, S, C, H, W)
                    rews: torch float tensor (N, S)
                    dones: torch long tensor (N, S)
                    actns: torch long tensor (N, S)
                    masks: torch long tensor (N, S)
                        zeros denote used spaces, ones denote padding
                    tasks: torch long tensor (N, S)
        """
        raw_len = self.exp_len - self.seq_len + 1
        if not self.roll_data:
            idx = idx*self.seq_len
            raw_len = self.exp_len

        bstartx = int(idx/raw_len)*self.bsize
        bendx  = bstartx+self.bsize

        startx = idx-int(idx/raw_len)*raw_len
        endx   = startx+self.seq_len

        data = dict()
        for key in self.exp.keys():
            data[key] = self.exp[key][bstartx:bendx, startx:endx]

        data["drops"] = self.get_drops(
            self.hyps,
            data["n_items"],
            data["is_animating"],
            data["dones"]
        )
        if self.hold_lang is not None:
          data["drops"][torch.isin(data["n_items"],self.hold_lang)] = 0
        return data

    def __iter__(self):
        """
        Uses a permutation to track which index is next.

        Note that if __iter__ is called a second time, then any
        exiting iterable of this class will also be affected!
        """
        if self.randomize_order:
            self.idx_order = torch.randperm(self.__len__()).long()
        else:
            self.idx_order = torch.arange(self.__len__()).long()
        self.idx = 0
        return self

    def __next__(self):
        """
        Returns:
            data: dict
                keys: str
                    obs: torch float tensor (N, S, C, H, W)
                    rews: torch float tensor (N, S)
                    dones: torch long tensor (N, S)
                    actns: torch long tensor (N, S)
                    masks: torch long tensor (N, S)
                        zeros denote used spaces, ones denote padding
                    tasks: torch long tensor (N, S)
        """
        if not hasattr(self, "idx_order"):
            self.__iter__()
        if self.idx < self.__len__():
            idx = self.idx_order[self.idx]
            self.idx += 1
            return self.__getitem__(idx)
        else:
            raise StopIteration

    @staticmethod
    def get_drops(hyps, n_items, is_animating, dones):
        """
        Returns a tensor denoting steps in which the agent dropped an
        item. This always means that the player is still on the item
        when the prediction happens.
        
        WARNING: the returned tensor has been bastardized to simply
        denote when the agent should make a language prediction about
        n_items.

        The tensor returned is also actually a LongTensor, not a Bool
        Tensor. Assumes 1 means PILE, and 2 means BUTTON and 3 means
        ITEM within the grabs tensor.

        For variants 4 and 7, drops includes any frame in which the
        targets are displayed.

        Args:
            hyps: dict
                the hyperparameters
                langall: bool
                count_targs: bool
                drops_perc_threshold: float
                lang_targs_only: int
                    if 0, does nothing. If 1, will only return drops
                    where is_animating is true. This argument is
                    overridden by langall being true.
                    count_targs is overridden by this argument.
                pre_grab_count: bool
                    if true, counting is done predictively for the
                    next timestep during the response period.
                    In implementation, if this arg is true, no drop
                    is included after the agent is done dispensing
                    response items.
            n_items: Long Tensor (B,N)
                a tensor denoting the number of response items on the
                grid.
            is_animating: torch LongTensor (..., N)
                0s denote the environment was not displaying the targets
                anymore. 1s denote the targets were displayed
            dones: torch LongTensor (..., N)
                1 denotes the end of an episode. Should occur one time
                step after the agent presses the ending button.
        Returns:
            drops: Long Tensor (B,N)
                a tensor denoting if the agent dropped an item with a 1,
                0 otherwise. See WARNING in description
        """
        if type(n_items) == type(np.asarray([])):
            n_items = torch.from_numpy(n_items).long()

        if try_key(hyps, "langall", False):
            drops = torch.ones_like(n_items)
        elif try_key(hyps, "lang_targs_only", 0) == 1:
            drops = is_animating.clone()
        else:
            block = len(n_items)//len(hyps["env_types"])
            drops = torch.zeros_like(n_items).long()
            for i,env_type in enumerate(hyps["env_types"]):
                temp = {**hyps, "env_type": env_type}
                fxn = ExperienceReplay.get_drops_helper
                drops[i*block:(i+1)*block] = fxn(
                    n_items[i*block:(i+1)*block],
                    is_animating[i*block:(i+1)*block],
                    count_targs=try_key(temp,"count_targs",False),
                    pre_grab_count=try_key(temp,"pre_grab_count",False)
                )
        return drops

    @staticmethod
    def get_drops_helper(n_items,
                         is_animating,
                         count_targs=True,
                         pre_grab_count=False):
        """
        Assists the get_drops function.

        Args:
            n_items: Long Tensor (...,N)
                a tensor denoting the item grabbed by the agent at
                each timestep. Assumes 1 means PILE, and 2 means BUTTON
                and 3 means ITEM
            is_animating: torch LongTensor (..., N)
                0s denote the environment was not displaying the targets
                anymore. 1s denote the targets were displayed
            pre_grab_count: bool
                if true, the model does a predictive count word for the
                next time step during the response period as opposed
                to a descriptive count word for the current timestep
                if pre_grab_count is False.

                If True, then the drop is not included after the final
                press of the dispenser button.
            count_targs: bool
                boolean that when true will include the targets in the
                drops
        Returns:
            drops: Long Tensor (B,N)
                a tensor denoting if the agent dropped an item with a 1,
                0 otherwise. See WARNING in description
        """
        drops = pre_step_up(n_items)
        if not pre_grab_count:
            drops = drops | post_step_up(n_items)
        if count_targs:
            drops = drops | (is_animating>0)
        return drops

class DataCollector:
    """
    This class collects the training data by rolling out multiple
    environments in parallel. It places the data into the shared
    tensors within the experience replay.

    The data collector spawns multiple runners who collect data from
    their respective environments.
    """
    def __init__(self, hyps):
        """
        Creates the runners and initiates the initial data collection.
        Separate from the __init__ function because it's most efficient
        to get the observation size for the experience replay from
        the validation runner which is created internally

        Args:
            hyps: dict
                keys: str
                    exp_len: int
                        the length of data collection for each row
                        in the data
                    batch_size: int
                        the size of the collection dimension for the
                        collected data
                    env_types: int
                        the number of runners to instantiate
        """
        self.n_envs = len(hyps["env_types"])
        hyps["batch_size"]=(hyps["batch_size"]//self.n_envs)*self.n_envs
        hyps["env2idx"] = {k:i for i,k in enumerate(hyps["env_types"])}
    
        self.hyps = hyps

        # Handle data sizes differently if Transformer model type
        mt = models.MODEL_TYPES.GETTYPE(hyps["model_type"])
        if mt==models.MODEL_TYPES.TRANSFORMER or not hyps["roll_data"]:
            exp_len = self.hyps["exp_len"]
            seq_len = self.hyps["seq_len"]
            bsize   = self.hyps["batch_size"]
            csize   = int((exp_len*bsize)//seq_len)
            self.hyps["collection_size"] = csize
            self.hyps["exp_len"] = self.hyps["seq_len"]
            self.hyps["roll_data"] = False
        else:
            self.hyps["collection_size"] = self.hyps["batch_size"]

        # Create gating mechanisms
        self.gate_q = mp.Queue(self.n_envs)
        self.stop_q = mp.Queue(self.n_envs)
        self.val_gate_q = mp.Queue(1)
        self.val_stop_q = mp.Queue(1)
        # Used to update training phase information accross procs
        self.phase_q = mp.Queue(1)
        self.phase_q.put(try_key(hyps, "first_phase", 0))
        self.terminate_q = mp.Queue(1)
        self.terminate_q.put(0)
        # Used to communicate results of validation training to
        # main proc
        self.val_q = mp.Queue(1)
        # Get observation, actn, and lang shapes
        self.validator = ValidationRunner(
            self.hyps,
            gate_q=self.val_gate_q,
            stop_q=self.val_stop_q,
            phase_q=self.phase_q,
            terminate_q=self.terminate_q,
            val_q=self.val_q
        )
        print("val runner created")
        self.validator.create_new_env()
        self.obs_shape = self.validator.env.shape
        self.hyps['inpt_shape'] = self.validator.state_bookmark.shape
        self.hyps["actn_size"] = self.validator.env.actn_size
        self.hyps["continuous_env"] = self.validator.env.is_continuous
        if self.hyps["continuous_env"]: self.hyps["loss_fxn"]="mse_loss"
        else: self.hyps["loss_fxn"] = "cross_entropy"
        self.validator.loss_fxn = getattr(F, self.hyps["loss_fxn"])
        self.hyps["lang_range"] = try_key(
            self.hyps,
            "lang_range",
            self.hyps["targ_range"]
        )
        if self.hyps["lang_range"] is None:
            self.hyps["lang_range"] = self.hyps["targ_range"]
        lang_range = self.hyps["lang_range"]
        max_targ = max(
            lang_range[-1],
            self.hyps["targ_range"][-1],
            self.hyps["val_targ_range"][-1]
        )
        ms = math.prod(self.obs_shape)/(self.hyps["pixel_density"]**2)
        self.hyps["max_steps"] = try_key(self.hyps, "max_steps", None)
        if self.hyps["max_steps"] is None or self.hyps["max_steps"]<=0:
            self.hyps["max_steps"] = ms*(max_targ+1)
        print("Max Steps:", self.hyps["max_steps"])

        self.hyps["max_char_seq"] = 1
        # Extra space for Null is included after ifelse statement
        self.hyps["max_lang_targ"] = lang_range[1]
        self.hyps["lang_size"] = lang_range[1]+1 # plus one includes zero
        # If comparison or piraha language, must change lang_size
        if int(self.hyps["use_count_words"]) == INEQUALITY:
            self.hyps["lang_size"] = 3
        elif int(self.hyps["use_count_words"]) == PIRAHA:
            self.hyps["lang_size"] = 4
        elif int(self.hyps["use_count_words"]) == DUPLICATES:
            self.hyps["lang_size"] = self.hyps["lang_size"]*2
        if int(self.hyps["use_count_words"]) == NUMERAL:
            self.hyps["numeral_base"]=try_key(self.hyps,"numeral_base",4)
            base = self.hyps["numeral_base"]
            # Add 1 to base for the STOP token
            self.hyps["lang_size"] = base+1
            # Attempting to determine the maximum character sequence
            # length for predicting the systematic number system with
            # base `hyps["numeral_base"]`. We add 1 to the sequence
            # length for the STOP token and 1 more for testing
            # generalization
            mcs = int(math.ceil(math.log((lang_range[1]+1),base))+2)
            self.hyps["max_char_seq"] = mcs
            self.hyps["STOP"] = self.hyps["numeral_base"]
            self.hyps["lang_size"] += 1
        else:
            self.hyps["numeral_base"] = None
            self.hyps["max_char_seq"] = None
            self.hyps["lstm_lang"] = None
            self.hyps["STOP"] = self.hyps["lang_size"]
            self.hyps["lang_size"] += 1
        self.hyps["null_label"] = self.hyps["lang_size"]
        self.hyps["lang_size"] += 1 # For NULL prediction
        self.hyps["lang_offset"] = 0
        self.validator.hyps["max_char_seq"] = self.hyps["max_char_seq"]
        self.validator.hyps["numeral_base"] = self.hyps["numeral_base"]
        self.validator.hyps["max_lang_targ"] = self.hyps["max_lang_targ"]
        self.validator.hyps["null_label"] = self.hyps["null_label"]
        self.validator.hyps["lang_size"] = self.hyps["lang_size"]
        self.validator.hyps["max_steps"] = self.hyps["max_steps"]
        # Initialize Experience Replay
        self.exp_replay = ExperienceReplay(hyps)
        print("exp_replay created")
        # Initialize runners
        # We add one here because the validation environment defaults
        # to the argued seed without offset
        self.env_types = self.hyps["env_types"]
        self.runners = []
        offset = try_key(self.hyps, 'runner_seed_offset', 0)
        for i,env_type in enumerate(self.env_types):
            seed = self.hyps["seed"] + offset + i + 1
            temp_hyps = {**self.hyps,"seed":seed,"env_type":env_type}
            runner = Runner(
                i,
                self.exp_replay.shared_exp,
                temp_hyps,
                self.gate_q,
                self.stop_q,
                self.phase_q,
                terminate_q=self.terminate_q
            )
            self.runners.append(runner)
        print("runners created")

        # Initiate Data Collection
    def init_runner_procs(self, model):
        """
        Initializes the runner processes

        Args:
            model: torch Module
                make sure the model's weights are shared so that they
                can be updated over the course of the training.
        """
        if not hasattr(self, "procs"):
            self.procs = []
        for i in range(len(self.runners)):
            proc = mp.Process(
                target=self.runners[i].run,
                args=(model,)
            )
            proc.start()
            self.procs.append(proc)

    def init_validator_proc(self, model):
        """
        Initializes the validation runner process

        Args:
            model: torch Module
                make sure the model's weights are shared so that they
                can be updated over the course of the training.
        """
        if not hasattr(self, "procs"):
            self.procs = []
        proc = mp.Process(
            target=self.validator.run,
            args=(model,)
        )
        proc.start()
        self.procs.append(proc)

    def await_runners(self):
        for i in range(self.n_envs):
            self.stop_q.get()

    def dispatch_runners(self):
        for i in range(self.n_envs):
            self.gate_q.put(i)

    def await_validator(self):
        self.val_stop_q.get()

    def dispatch_validator(self, epoch):
        self.val_gate_q.put(epoch)

    def terminate_procs(self):
        """
        Includes the validation runner process
        """
        self.terminate_q.get()
        self.terminate_q.put(1)
        self.dispatch_runners()
        self.dispatch_validator(np.inf)
        for proc in self.procs:
            proc.join()

    def update_phase(self, phase):
        old_phase = self.phase_q.get()
        self.phase_q.put(phase)

def sample_zipfian(hyps):
    """
    A helper function to sample from the zipfian distribution according
    to the hyperparameters.

    Args:
        hyps: dict
            the hyperparameters
    Returns:
        sample: int or None
            the sampled value if zipf_order is not none
    """
    order = try_key(hyps, "zipf_order", None)
    if order is not None and order > 0:
        low, high = hyps["targ_range"]
        return zipfian(low, high, order)
    return None

class Runner:
    def __init__(self, idx,
                       shared_exp,
                       hyps,
                       gate_q,
                       stop_q,
                       phase_q,
                       terminate_q):
        """
        Args:
            idx: int
                an identifier for the runner
            hyps: dict
                keys: str
                    "gamma": reward decay coeficient
                    "exp_len": number of steps to be taken in the
                                environment
                    "n_frame_stack": number of frames to stack for
                                     creation of the mdp state
                    "preprocessor": function to preprocess raw
                                    observations
                    "env_type": type of gym environment to be interacted
                                with. Follows OpenAI's gym api.
                    "hold_outs": set of ints
                        a set of target values that should not be
                        included in the training data
                    "hold_actns": bool
                        if false, hold_outs is set to None
            shared_exp: dict
                keys: str
                vals: shared torch tensors
                    "obs": Collects the MDP states at each timestep t
                    "rews": Collects float rewards collected at each
                            timestep t
                    "dones": Collects the dones collected at each
                             timestep t
                    "actns": Collects actions performed at each
                             timestep t
                    "masks": Collects a mask determining whether or not
                             a timestep t occurred or not. Only used
                             for transformer model variants
                            zeros denote used spaces, ones denote padding
                    "tasks": Collects integers describing the task
                             performed at each timestep t
                    "n_targs": Collects the number of targets for the
                               episode if using gordongames variant
                    "n_items": Collects the number of items over the
                               course of the episode if using
                               gordongames variant
                    "n_aligned": Collects the number of items aligned
                               with targets over the course of the
                               episode if using gordongames variant
                    "grabs": Collects information into whether the agent
                            is grabbing or not.
            gate_q: multiprocessing Queue.
                Allows main process to control when rollouts should be
                collected.
            stop_q: multiprocessing Queue.
                Used to indicate to main process that a rollout has
                been collected.
            phase_q: multiprocessing Queue.
                Used to indicate from the main process that the phase
                has changed.
            terminate_q: multiprocessing Queue.
                Used to indicate the end of the training from the main
                process.
        """
        self.hyps = {**hyps}
        self.hyps["hold_outs"] = self.hyps["hold_actns"]
        self.shared_exp = shared_exp
        self.idx = idx
        self.gate_q = gate_q
        self.stop_q = stop_q
        self.phase_q = phase_q
        self.terminate_q = terminate_q
        self.obs_deque = deque(maxlen=hyps['n_frame_stack'])
        self.oracle = get_oracle(**self.hyps)
        self.rand = np.random.default_rng(self.hyps["seed"])

    def create_new_env(self, n_targs=None, env_type=None):
        """
        This function simplifies making a new environment and storing
        all the variables associated with it. It uses the language
        target range or the action target range depending on the phase
        of the experiment. Phase 0 means language, anything else means
        action.

        Args:
            n_targs: int
            env_type None or str
                if None, defaults to whatever env_type is in the
                hyperparams. Otherwise the argued env_type is used.
        """
        # Set defaults
        if try_key(self.hyps, "actn_range", None) is None:
            self.hyps["actn_range"] = self.hyps["targ_range"]
        if try_key(self.hyps, "lang_range", None) is None:
            self.hyps["lang_range"] = self.hyps["targ_range"]

        if self.phase == 0:
            # Set environment targ range to language range
            self.hyps["targ_range"] = self.hyps["lang_range"]
        else:
            # Set environment targ range to action range
            self.hyps["targ_range"] = self.hyps["actn_range"]
        self.hyps["seed"] += int(self.rand.random()*100000)
        hyps = {**self.hyps}
        if n_targs is not None:
            hyps["targ_range"] =  (n_targs, n_targs)
        if env_type is not None:
            hyps["env_type"] = env_type
        self.env = SequentialEnvironment(**hyps)
        state = next_state(
            self.env,
            self.obs_deque,
            obs=None,
            reset=True,
            n_targs=sample_zipfian(hyps)
        )
        self.state_bookmark = state
        self.h_bookmark = None
        return state

    def set_random_seed(self, seed):
        self.rand = np.random.default_rng(seed)

    def run(self, model=None):
        """
        run is the entry function to begin collecting rollouts from the
        environment. gate_q indicates when to begin collecting a
        rollout and is controlled from the main process. The stop_q is
        used to indicate to the main process that a new rollout has
        been collected.
        """
        self.set_random_seed(self.hyps["seed"])
        self.phase = try_key(self.hyps, "first_phase", 0)
        self.model = model
        if model is None:
            self.model = models.NullModel(**self.hyps)
        csize = self.hyps["collection_size"]
        n_envs = len(self.hyps["env_types"])
        state = self.create_new_env()
        self.ep_rew = 0
        while True:
            with torch.no_grad():
                # Await collection signal from main proc
                idx = self.gate_q.get()
                if idx != self.idx:
                    self.gate_q.put(idx)
                else:
                    terminate = self.terminate_q.get()
                    self.terminate_q.put(terminate)
                    if terminate==1:
                        if hasattr(self, "shared_exp"):
                            keys = list(self.shared_exp.keys())
                            for k in keys:
                                v = self.shared_exp[k]
                                del v
                                del self.shared_exp[k]
                            del self.shared_exp
                        if hasattr(self, "model"):
                            del self.model
                        print("Terminating runner", self.idx)
                        del self.gate_q
                        del self.stop_q
                        del self.phase_q
                        del self.terminate_q
                        return
                    # Change phase if necessary
                    phase = self.phase_q.get()
                    self.phase_q.put(phase)
                    if self.phase != phase:
                        self.phase = phase
                        state = self.create_new_env()
                    # Collect rollouts
                    for i in range(csize//n_envs):
                        idx = self.idx*(csize//n_envs) + i
                        if idx < csize:
                            self.rollout(idx, self.model)
                    # Signals to main process that data has been collected
                    self.stop_q.put(self.idx)

    def rollout(self, idx, model):
        """
        rollout handles the actual rollout of the environment. It runs
        for n steps in the game. Collected data is placed into the
        shared_exp dict in the row corresponding to the argued idx.

        Args:
            idx: int
                identification number distinguishing the row of the
                shared_exp designated for this rollout
        """
        model.eval()
        debug = try_key(self.hyps,"debug",False) and model.trn_whls<1
        if try_key(self.hyps, "reset_trn_env", False):
            state = next_state(
                self.env,
                self.obs_deque,
                obs=None,
                reset=True,
                n_targs=sample_zipfian(self.hyps)
            )
            model.reset(1)
        else:
            state = self.state_bookmark
            self.handle_model_bookmark(model)
        exp_len = self.hyps['exp_len']
        task = self.hyps["env2idx"][self.env.env_type]
        if model.trn_whls<1:
            with torch.no_grad():
                idxs = model.cdtnl_idxs[task][None]
                cdtnl = model.cdtnl_lstm(idxs)
        for i in range(exp_len):
            # Collect the state of the environment
            t_state = torch.FloatTensor(state) # (C, H, W)
            self.shared_exp["obs"][idx,i] = t_state
            # Get actn
            actn_targ = self.oracle(self.env, state=t_state) # int
            if self.rand.random()>model.trn_whls:
                inpt = t_state[None].to(DEVICE)
                actn_pred, _ = model.step(inpt, cdtnl)
                actn = self.get_action(actn_pred)
            else:
                actn_pred = None
                actn = actn_targ
            # Step the environment
            obs, rew, done, info = self.env.step(actn)
            if self.env.is_continuous:
                actn_targ = torch.FloatTensor(actn_targ)
            # Collect data
            self.shared_exp['rews'][idx,i] = rew
            self.shared_exp['dones'][idx,i] = float(done)
            self.shared_exp['actns'][idx,i] = actn_targ
            m = self.shared_exp['masks'][idx,i].item()
            if m != 1: print("mask was not reset", self.idx, idx)
            self.shared_exp['masks'][idx,i] = 0
            self.shared_exp['tasks'][idx,i] = task
            self.shared_exp["n_items"][idx,i] = info["n_items"]
            self.shared_exp["n_targs"][idx,i] = info["n_targs"]
            self.shared_exp["n_aligned"][idx,i] = info["n_aligned"]
            self.shared_exp["grabs"][idx,i] = int(info["grab"])
            self.shared_exp["disp_targs"][idx,i]=int(info["disp_targs"])
            anim = int(info["is_animating"])
            self.shared_exp["is_animating"][idx,i] = anim

            state = next_state(
                self.env,
                self.obs_deque,
                obs=obs,
                reset=done,
                n_targs=sample_zipfian(self.hyps)
            )
            if done:
                model.reset(1)
                mtype=models.MODEL_TYPES.GETTYPE(self.hyps["model_type"])
                if mtype == models.MODEL_TYPES.TRANSFORMER:
                    break
            if debug and idx==0:
                #env.render()
                print("Actn:", actn)
                print("Actn Targ:", actn_targ)
                print("Model:", actn_pred)
                plt.imshow(obs.squeeze())
                plt.show()

        self.state_bookmark = state
        self.handle_model_bookmark(model)

    def handle_model_bookmark(self, model):
        """
        This is a helper function to handle bookmarking of the model's
        recurrent memory vectors. It first records the current model
        recurrent state, then updates the model with the bookmarked
        state and finally uses the recorded recurrent state to update
        the bookmark.

        Args:
            model: torch.nn.Module
        """
        h_bookmark = None
        if hasattr(model, "hs"):
            h_bookmark = (
                [h.detach().data for h in model.hs],
                [c.detach().data for c in model.cs]
            )
        elif hasattr(model, "h"):
            h_bookmark = (
                model.h.detach().data,
                model.c.detach().data
            )

        if self.h_bookmark is None:
            model.reset(1)
        elif hasattr(model, "hs"):
            model.hs, model.cs = self.h_bookmark
        elif hasattr(model, "h"):
            model.h,model.c = self.h_bookmark

        self.h_bookmark = h_bookmark

    def get_action(self, actn_pred):
        """
        Outputs the appropriate action from the actn_pred to be used
        by the environment.

        Args:
            actn_pred: torch FloatTensor (1,A)
        Returns:
            actn: int or float ndarray (A,)
                the action to be used by the environment
        """
        if self.env.is_continuous:
            return actn_pred.squeeze().cpu().data.numpy()
        if try_key(self.hyps, "val_max_actn", False):
            actn = torch.argmax(actn_pred[0]).item()
        else:
            actn = sample_action(
                F.softmax(actn_pred, dim=-1)
            ).item()
        return actn

class ValidationRunner(Runner):
    def __init__(self, hyps,
                       gate_q=None,
                       stop_q=None,
                       phase_q=None,
                       terminate_q=None,
                       phase=0,
                       val_q=None):
        """
        Args:
            hyps: dict
                keys: str
                    "gamma": reward decay coeficient
                    "exp_len": number of steps to be taken in the
                                environment
                    "n_frame_stack": number of frames to stack for
                                     creation of the mdp state
                    "preprocessor": function to preprocess raw
                                    observations
                    "env_type": type of gym environment to be interacted
                                with. Follows OpenAI's gym api.
            gate_q: multiprocessing Queue.
                Allows main process to control when rollouts should be
                collected.
            stop_q: multiprocessing Queue.
                Used to indicate to main process that a rollout has
                been collected.
            phase_q: multiprocessing Queue.
                Used to indicate from the main process that the phase
                has changed.
            phase: int
                the initial phase
            val_q: multiprocessing Queue.
                Used to indicate to the main process the total accuracy
                acheived by the latest validation.
        """
        self.hyps = {**hyps}
        self.seed = self.hyps["seed"]
        self.gate_q = gate_q
        self.stop_q = stop_q
        self.phase_q = phase_q
        self.terminate_q = terminate_q
        self.val_q = val_q
        # Default to targ_range if no val_targ_range is specified
        if try_key(self.hyps, "val_targ_range", None) is None:
            self.hyps["val_targ_range"] = self.hyps["targ_range"]
        self.hyps["targ_range"] = self.hyps["val_targ_range"]
        self.hyps["actn_range"] = self.hyps["val_targ_range"]
        self.hyps["lang_range"] = self.hyps["val_targ_range"]
        self.hyps["hold_lang"] = None
        self.hyps["hold_actns"] = None
        self.hyps["hold_outs"] = set()
        print("Validation runner target range:",self.hyps["targ_range"])
        self.phase = phase
        self.obs_deque = deque(maxlen=hyps['n_frame_stack'])
        self.env_types = self.hyps["env_types"]
        self.hyps["env_type"] = self.env_types[0]
        self.oracles = {}
        for env_type in self.env_types:
            temp_hyps = {**self.hyps, "env_type": env_type}
            self.oracles[env_type] = get_oracle(**temp_hyps)
        self.rand = np.random.default_rng(self.hyps["seed"])
        self.ep_idx = 0 # Used to track which data goes with which ep
        self.loss_fxn = lambda x: x
        if "loss_fxn" in self.hyps:
            self.loss_fxn = getattr(F, self.hyps["loss_fxn"])

    def run(self, model=None):
        """
        run is the entry function to begin collecting rollouts from the
        environment. gate_q indicates when to begin collecting a
        rollout and is controlled from the main process. The stop_q is
        used to indicate to the main process that a new rollout has
        been collected.
        """
        self.set_random_seed(self.hyps["seed"])
        self.phase = try_key(self.hyps, "first_phase", 0)
        self.model = model
        if model is None:
            self.model = models.NullModel(**self.hyps)
        state = self.create_new_env()
        self.ep_rew = 0
        while True:
            with torch.no_grad():
                # Await collection signal from main proc
                epoch = self.gate_q.get()
                terminate = self.terminate_q.get()
                self.terminate_q.put(terminate)
                if terminate==1:
                    if hasattr(self, "model"):
                        del self.model
                    print("Terminating validator process")
                    del self.gate_q
                    del self.stop_q
                    del self.phase_q
                    del self.terminate_q
                    return
                # Change phase if necessary
                phase = self.phase_q.get()
                self.phase_q.put(phase)
                if self.phase != phase:
                    self.phase = phase
                # Collect rollouts
                self.rollout(epoch, self.model)
                # Signals to main process that data has been collected
                self.stop_q.put(epoch)

    def rollout(self, epoch, model, *args, **kwargs):
        """
        rollout handles running the environment using the model's
        predictions to direct the game's MDP. This rollout function
        steps through each target quantity and runs the episodes to
        completion. It then saves the language predictions and the
        outcomes of the episodes.

        Args:
            epoch: int
                the current epoch
            model: torch Module
        """
        if torch.cuda.is_available(): torch.cuda.empty_cache()
        model.eval()

        # Reset every on every validation run
        rainj = range(
            self.hyps["targ_range"][0],
            self.hyps["targ_range"][1]+1
        )
        if self.hyps["exp_name"] == "test":
            rainj = range(2,6)
        self.hyps["seed"] = self.seed
        avg_acc = 0
        avg_loss = 0
        for env_type in self.env_types:
            self.oracle = self.oracles[env_type]
            for n_targs in rainj:
                data = self.collect_data(model, env_type, n_targs)
                idx = data["dones"]==1
                acc = (data["n_items"][idx] == n_targs).float().mean()
                avg_acc += acc.item()

                lang_labels = get_lang_labels(
                    data["n_items"],
                    data["n_targs"],
                    max_targ=self.hyps["max_lang_targ"],
                    use_count_words=self.hyps["use_count_words"],
                    max_char_seq=self.hyps["max_char_seq"],
                    base=self.hyps["numeral_base"],
                    lang_offset=self.hyps["lang_offset"],
                    null_label=self.hyps["null_label"],
                    stop_label=self.hyps["STOP"]
                )
                if try_key(self.hyps, "pre_grab_count", False):
                    lang_labels = describe_then_prescribe(
                        lang_labels,
                        data["is_animating"]|data["dones"]
                    )
                drops = ExperienceReplay.get_drops(
                    self.hyps,
                    data["n_items"],
                    data["is_animating"],
                    data["dones"]
                )
                data["lang_targs"] = lang_labels
                data["drops"] = drops

                print("\nValidated",env_type, "| NTargs:", n_targs)
                # Save epoch results
                self.save_epoch_data(
                    data,
                    epoch,
                    self.phase,
                    n_targs,
                    env_type,
                    lang_size=self.hyps["lang_size"],
                    max_char_seq=self.hyps["max_char_seq"],
                    null_alpha=try_key(self.hyps,"null_alpha",0.1)
                )

                # Convert language predictions to appropriate form
                avg = data["lang_preds"].mean(0)
                if self.hyps["use_count_words"]==NUMERAL:
                    base = self.hyps["numeral_base"]
                    lang = avg.reshape(len(avg), -1, self.hyps["lang_size"])
                    lang = torch.argmax(lang, dim=-1) # (N,C)
                    lang = convert_numeral_array_to_numbers(
                        lang.detach().cpu(), base=base
                    )
                    lang_labels = convert_numeral_array_to_numbers(
                        lang_labels, base=base
                    )
                else:
                    lang = torch.argmax(avg, dim=-1) # (N,)
                data["lang_preds"] = lang

                # Save the results
                self.save_lang_data(
                  data, lang_labels, drops, epoch, self.phase, env_type
                )
                self.save_actn_data(data, epoch, self.phase, env_type)
        avg_acc = avg_acc/(len(rainj)*len(self.env_types))
        print("Total Val Acc:", avg_acc)
        if self.val_q is not None:
            if not self.val_q.empty():
                _ = self.val_q.get()
            self.val_q.put(avg_acc)

    def save_lang_data(self,
                       data,
                       labels,
                       drops,
                       epoch,
                       phase,
                       env_type,
                       save_name="validation_lang.csv"):
        """
        Saves the stats at the end of each episode collected from the
        rollouts. Saves the data as a dataframe called `save_name`
        within the model's save_folder.

        Args:
            data: dict
                lang_preds: torch FloatTensor (N,)
                    the max of the language prediction logits.
                n_targs: torch LongTensor (N,)
                    the number of target objects on the grid at this step
                    of the episode
                n_items: torch LongTensor (N,)
                    the number of item objects on the grid at this step
                    of the episode
                n_aligned: torch LongTensor (N,)
                    the number of aligned item objects on the grid at
                    this step of the episode
                dones: torch LongTensor (N,)
                    1 if episode ended on this step, 0 otherwise
                is_animating: torch LongTensor (N,)
                    1 if step is animation step
            labels: tensor (
            epoch: int
            phase: int
            save_name: str
            env_type: str
        """
        inpts = {
            "n_items":None,
            "n_targs":None,
            "n_aligned":None,
            "pred":None,
            "label":None,
            "done":None,
            "is_animating":None,
            "ep_idx": None,
        }
        idxs = (drops>=1)
        if idxs.float().sum() <= 1: return # ensure some data to record

        lang = data["lang_preds"]
        inpts["pred"] = lang[idxs]
        inpts["label"] = labels[idxs]
        inpts["n_targs"] = data["n_targs"][idxs]
        inpts["n_items"] = data["n_items"][idxs]
        inpts["n_aligned"] = data["n_aligned"][idxs]
        inpts["done"] = data["dones"][idxs]
        inpts["is_animating"] = data["is_animating"][idxs]
        inpts["ep_idx"] = data["ep_idx"][idxs]
        inpts = {k:v.cpu().data.numpy() for k,v in inpts.items()}

        df = pd.DataFrame(inpts)
        df["epoch"] = epoch
        df["phase"] = self.phase
        df["env_type"] = env_type
        path = os.path.join(
            self.hyps["save_folder"],
            save_name
        )
        header = not os.path.exists(path)
        df.to_csv(
            path,
            sep=",",
            header=header,
            mode="a"
        )

    def save_actn_data(self,
                       data,
                       epoch,
                       phase,
                       env_type,
                       save_name="validation_stats.csv"):
        """
        Saves the stats at the end of each episode collected from the
        rollouts. Saves the data as a dataframe called `save_name`
        within the model's save_folder.

        Args:
            data: dict
            epoch: int
            phase: int
            env_type: str
            save_name: str
        """
        keys = ["n_items", "n_targs", "n_aligned", "ep_idx"]
        dones = data["dones"].reshape(-1)
        inpts = {
            key: data[key].reshape(-1)[dones==1] for key in keys
        }
        inpts = {k:v.cpu().data.numpy() for k,v in inpts.items()}
        df = pd.DataFrame(inpts)
        df["epoch"] = epoch
        df["phase"] = self.phase
        df["env_type"] = env_type
        path = os.path.join(
            self.hyps["save_folder"],
            save_name
        )
        header = not os.path.exists(path)
        df.to_csv(
            path,
            sep=",",
            header=header,
            mode="a"
        )

    def save_epoch_data(self,
                        data,
                        epoch,
                        phase,
                        n_targs,
                        env_type,
                        lang_size=None,
                        max_char_seq=None,
                        null_alpha=0.1,
                        save_name="epoch_stats.csv"):
        """
        Saves the loss and acc stats averaged over all episodes in the
        validation for a given n_target value. Saves the data as a
        dataframe called `save_name` within the model's save_folder.

        Args:
            data: dict
            epoch: int
            phase: int
            n_targs: int
                the number of targets that this data pertains to
            env_type: str
            base: int or None
                the numeral base of the system if use_count_words==
                NUMERAL
            max_char_seq: int or None
                the number of numeral predictions per sample if using
                use_count_words==NUMERAL
            null_alpha: float
                a hyperparameter to adjust how much weight should be placed
                on producing zeros for the base numeral system outputs
                following the STOP token. loss is calculated as
                loss += null_alpha*null_loss
                (It is not a proportionality parameter)
            save_name: str
        """
        with torch.no_grad():
            _,losses,accs = get_loss_and_accs(
                phase=phase,
                actn_preds=data["actn_preds"],
                lang_preds=data["lang_preds"],
                actn_targs=data["actn_targs"],
                lang_targs=data["lang_targs"],
                drops=data["drops"],
                masks=None,
                n_targs=data["n_targs"],
                n_items=data["n_items"],
                prepender="",
                loss_fxn=self.loss_fxn,
                lang_size=lang_size,
                use_count_words=self.hyps["use_count_words"],
                null_alpha=null_alpha
            )
            s = ""
            for k in accs:
                if "_actn_acc" == k:
                    s += int(len(s)>0)*" | " + "Actn Acc:" + str(accs[k])
                elif "_lang_acc" == k:
                    s += int(len(s)>0)*" | " + "Lang Acc:" + str(accs[k])
            print(s + "\n")
        losses = {k:[v] for k,v in losses.items()}
        accs = {k:[v] for k,v in accs.items()}
        inpts = {**losses, **accs}
        df = pd.DataFrame({k:[v] for k,v in inpts.items()})
        df["epoch"] = epoch
        df["phase"] = self.phase
        df["n_targs"] = n_targs
        df["env_type"] = env_type
        path = os.path.join(
            self.hyps["save_folder"],
            save_name
        )
        header = not os.path.exists(path)
        df.to_csv(
            path,
            sep=",",
            header=header,
            mode="a"
        )

    def collect_data(self, model,
                           env_type,
                           n_targs=None,
                           incl_hs=False,
                           to_cpu=False,
                           n_eps=None,
                           render=False):
        """
        Performs the actual rollouts using the model

        Args:
            model: Module
            env_type: str
            n_targs: int
                the number of targets for the environment to display
            incl_hs: bool
                if true, h vectors are collected from the model
            to_cpu: bool
                if true, the langpreds and actnpreds are placed on
                the cpu
            n_eps: int or None
                the number of episodes to collect
                if None, defaults to hyps['n_eval_eps']
            render: bool
                if true, renders the play. can also be specified
                through hyps.
        Returns:
            data: dict
                keys: str
                vals: shared torch tensors
                    actn_preds: float tensor (N, A)
                        Collects the predictions of the model for each
                        timestep t
                    lang_preds: float tensor (N, L)
                        Collects the predictions of the model for each
                        timestep t
                    actn_targs: long tensor (N,) or float tensor (N,A)
                        Collects the oracle actions at each timestep t.
                        If working with continuous environment, 
                    rews: float tensor (N,)
                        Collects the reward at each timestep t
                    dones: long tensor (N,)
                        Collects the done signals at each timestep t
                    n_targs: long tensor (N,)
                        Collects the number of targets in the episode
                        only relevant if using a gordongames
                        environment variant
                    n_items: long tensor (N,)
                        Collects the number of items over the course of
                        the episode. only relevant if using a
                        gordongames environment variant
                    n_aligned: long tensor (N,)
                        Collects the number of items that are aligned
                        with targets over the course of the episode.
                        only relevant if using a gordongames
                        environment variant
                    incl_hs: bool
                        if true, the returned data includes the hidden
                        states of the model under the keys h0, h1, ...
                        h vectors are collected after the model processes
                        the current state
        """
        data = {
            "states":[],
            "actn_preds":[],
            "lang_preds":[],
            "actn_targs":[],
            "rews":[],
            "dones":[],
            "n_targs":[],
            "n_items":[],
            "n_aligned":[],
            "grabs":[],
            "disp_targs":[],
            "is_animating":[],
            "ep_idx":[],
        }
        state = self.create_new_env(
            n_targs=n_targs,
            env_type=env_type
        )
        model.reset(1)
        if incl_hs: self.record_hs(model=model,data=data)
        ep_count = 0
        if n_eps is None:
            n_eps = try_key(self.hyps,"n_eval_eps",10)
            if self.hyps["exp_name"]=="test": n_eps = 1
        # Get the conditional vector
        with torch.no_grad():
            k = self.hyps["env2idx"][self.env.env_type]
            idxs = model.cdtnl_idxs[k][None]
            cdtnl = model.cdtnl_lstm(idxs)
        while ep_count < n_eps:
            # Collect the state of the environment
            data["states"].append(state)
            t_state = torch.FloatTensor(state) # (C, H, W)
            # Get action prediction
            inpt = t_state[None].to(DEVICE)
            actn_pred, lang_pred = model.step(inpt, cdtnl)
            data["actn_preds"].append(actn_pred)
            if incl_hs: self.record_hs(model=model,data=data)
            if to_cpu: data["actn_preds"][-1] = actn_pred.cpu()
            # Batch Size is only ever 1
            # lang_pred: (1,1,L)
            if model.n_lang_denses == 1:
                lang = lang_pred[0].unsqueeze(0)
            else:
                lang = torch.stack(lang_pred, dim=0)
            # lang: (N,1,L) where N is number of lang models
            data["lang_preds"].append(lang)
            if to_cpu: data["lang_preds"][-1] = lang.cpu()
            actn = self.get_action(actn_pred)
            # get target action
            targ = self.oracle(self.env)
            data["actn_targs"].append(targ)
            # Step the environment (use oracle if phase 0)
            if self.phase == 0: actn = targ
            obs, rew, done, info = self.env.step(actn)
            state = next_state(
                self.env,
                self.obs_deque,
                obs=obs,
                reset=done,
                n_targs=n_targs
            )
            data["dones"].append(int(done))
            data["rews"].append(rew)
            data["grabs"].append(info["grab"])
            data["ep_idx"].append(self.ep_idx)
            keys = ["n_targs","n_items","n_aligned",
                    "disp_targs","is_animating"]
            for k in keys: data[k].append(info[k])

            if render or self.hyps["render"]:
                self.env.render()
                print("Use count words:", self.hyps["use_count_words"],
                    "-- Lang size:", model.lang_size,
                    "-- N_Targs:", info["n_targs"],
                    "-- N_Items:", info["n_items"]
                )

                lang_targ = get_lang_labels(
                    torch.LongTensor([info["n_items"]]),
                    torch.LongTensor([info["n_targs"]]),
                    max_targ=self.hyps["max_lang_targ"],
                    use_count_words=self.hyps["use_count_words"],
                    base=self.hyps["numeral_base"],
                    max_char_seq=self.hyps["max_char_seq"],
<<<<<<< HEAD
                    null_label=self.hyps["null_label"]
=======
                    lang_offset=self.hyps["lang_offset"],
                    null_label=self.hyps["null_label"],
                    stop_label=self.hyps["STOP"]
>>>>>>> 8755feda
                ).item()
                print( "Lang (pred, targ):",
                    torch.argmax(lang.squeeze().cpu().data).item(),
                    "--", lang_targ)
                print("Actn (pred, targ)",
                    actn, "--", data["actn_targs"][-1])
                if done:
                    print( "Actn (pred, targ):",
                        info["n_items"], "--", info["n_targs"])
                    print()
                time.sleep(1)
            if done:
                model.reset(1)
                ep_count += 1
                self.ep_idx += 1
        self.state_bookmark = state
        # Convert data to torch tensors
        # S stands for the collected sequence
        data["actn_preds"] = torch.cat(data["actn_preds"], dim=0) #(S,A)
        data["lang_preds"] = torch.cat(data["lang_preds"], dim=1) #(N,S,L)
        if self.env.is_continuous:
            data["actn_targs"] = torch.from_numpy(
                np.asarray(data["actn_targs"], self.env.action_space.dtype)
            )
        else:
            data["actn_targs"] = torch.LongTensor(data["actn_targs"])
        data["rews"] = torch.FloatTensor(data["rews"])
        keys = ["dones", "grabs", "n_targs", "n_items", "n_aligned",
                "disp_targs", "is_animating", "ep_idx"]
        for k in keys: data[k] = torch.LongTensor(data[k])
        if incl_hs:
            if hasattr(model, "hs"):
                for i in range(len(model.hs)):
                    k = "h"+str(i)
                    data[k] = torch.cat(data[k], dim=0)
            else: data["h0"] = torch.cat(data["h0"], dim=0)
        return data

    def record_hs(self, model, data):
        """
        A function to assist in recording the h vectors when collecting
        data. Operates in place

        Args:
            model: torch Module
            data: dict
        """
        if "h0" not in data:
            if hasattr(model, "hs"):
                for i in range(len(model.hs)):
                    data["h"+str(i)] = []
            else:
                data["h0"] = []
            return
        if hasattr(model, "hs"):
            for i in range(len(model.hs)):
                data["h"+str(i)].append(model.hs[i].cpu().detach().data)
        else:
            data["h0"].append(model.h.cpu().detach().data)<|MERGE_RESOLUTION|>--- conflicted
+++ resolved
@@ -1571,13 +1571,9 @@
                     use_count_words=self.hyps["use_count_words"],
                     base=self.hyps["numeral_base"],
                     max_char_seq=self.hyps["max_char_seq"],
-<<<<<<< HEAD
-                    null_label=self.hyps["null_label"]
-=======
                     lang_offset=self.hyps["lang_offset"],
                     null_label=self.hyps["null_label"],
                     stop_label=self.hyps["STOP"]
->>>>>>> 8755feda
                 ).item()
                 print( "Lang (pred, targ):",
                     torch.argmax(lang.squeeze().cpu().data).item(),
