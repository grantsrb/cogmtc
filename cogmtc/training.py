from cogmtc.experience import DataCollector
from cogmtc.models import * # SimpleCNN, SimpleLSTM
from cogmtc.recorders import Recorder
from cogmtc.utils.save_io import load_checkpoint
from cogmtc.utils.utils import try_key, get_loss_and_accs
from cogmtc.utils.training import get_resume_checkpt

from torch.optim import Adam, RMSprop
from torch.optim.lr_scheduler import ReduceLROnPlateau
import torch.nn.functional as F
import matplotlib.pyplot as plt
import torch
import numpy as np
import time
from tqdm import tqdm
import copy

if torch.cuda.is_available():
    DEVICE = torch.device("cuda:0")
else:
    DEVICE = torch.device("cpu")

def train(rank, hyps, verbose=True):
    """
    This is the main training function. Argue a set of hyperparameters
    and this function will train a model to solve an openai gym task
    given an AI oracle.

    Args:
        rank: int
            the index of the distributed training system.
        hyps: dict
            a dict of hyperparams
            keys: str
            vals: object
        verbose: bool
            determines if the function should print status updates
    """
    # If resuming, hyperparameters are updated appropriately.
    # Actual checkpoint is loaded later.
    _, hyps = get_resume_checkpt(hyps)
    # Set random seeds
    hyps['seed'] = try_key(hyps,'seed', int(time.time()))
    torch.manual_seed(hyps["seed"])
    np.random.seed(hyps["seed"])
    torch.use_deterministic_algorithms(True)
    # Initialize Data Collector
    # DataCollector's Initializer does Important changes to hyps
    data_collector = DataCollector(hyps)
    # Initialize model
    model = make_model(hyps)
    model.cuda()
    shared_model = copy.deepcopy(model)
    shared_model.share_memory()
    # Begin collecting data
    if try_key(hyps, "trn_whls_epoch", None) is not None:
        data_collector.init_runner_procs(shared_model)
        print("Sharing model with runners")
    else:
        data_collector.init_runner_procs(None)
    # Set initial phase
    data_collector.update_phase(try_key(hyps, "first_phase", 0))
    data_collector.dispatch_runners()
    # Record experiment settings
    recorder = Recorder(hyps, model)
    data_collector.validator.hyps["save_folder"] = hyps["save_folder"]
    data_collector.init_validator_proc(shared_model)
    # initialize trainer
    trainer = Trainer(hyps, model, recorder, verbose=verbose)
    # Skip first phase if true or if first_phase differs from phase
    # of trainer.
    first_phase = try_key(hyps, "first_phase", 0)
    skip_first_phase = try_key(hyps,"skip_first_phase",False)
    hyps_error_catching(hyps)
    if not skip_first_phase and trainer.phase == first_phase:
        s = "\n\nBeginning First Phase " + str(trainer.phase)
        recorder.write_to_log(s)
        print(s)
        # Loop training
        n_epochs = hyps["lang_epochs"] if first_phase==0 else\
                   hyps["actn_epochs"]
        training_loop(
            n_epochs,
            data_collector,
            trainer,
            model,
            shared_model,
            verbose=verbose
        )
    # Update phase accross training
    trainer.phase = hyps["second_phase"]
    data_collector.await_runners()
    data_collector.update_phase(trainer.phase)
    data_collector.dispatch_runners()
    # Fresh optimizer
    trainer.set_optimizer_and_scheduler(
        model,
        hyps["optim_type"],
        hyps["lr"],
        try_key(hyps, "resume_folder", None)
    )
    n_epochs = hyps["actn_epochs"] if first_phase==0 else\
               hyps["lang_epochs"]
    s = "\n\nBeginning Second Phase " + str(trainer.phase)
    recorder.write_to_log(s)
    print(s)
    training_loop(
        n_epochs,
        data_collector,
        trainer,
        model,
        shared_model,
        verbose=verbose
    )
    trainer.end_training(data_collector, shared_model)

def make_model(hyps):
    """
    Makes the model. The model type specified in the hyperparams must
    be imported into the global scope.

    Args:
        hyps: dict
            dict of hyperparameters. See `README.md` for details
    """
    model = globals()[hyps["model_type"]](**hyps).to(DEVICE)
    folder = try_key(hyps, "resume_folder", None)
    init_checkpt = try_key(hyps, "init_checkpt", None)
    lang_checkpt = try_key(hyps, "lang_checkpt", None)
    if folder is not None and folder != "":
        checkpt, _ = get_resume_checkpt(hyps, in_place=False)
        model.load_state_dict(checkpt["state_dict"])
    elif init_checkpt is not None and init_checkpt.strip()!="":
        print("Initializing from checkpoint", init_checkpt)
        checkpt = load_checkpoint(init_checkpt)
        model.load_state_dict(checkpt["state_dict"])
    elif lang_checkpt is not None and lang_checkpt.strip()!="":
        print("Loading language model", lang_checkpt)
        print("Training will skip to second phase")
        checkpt = load_checkpoint(lang_checkpt, phase=0)
        model.load_state_dict(checkpt["state_dict"])
    return model

def resume_epoch(trainer):
    """
    If the training is resuming from a checkpoint and the phase of the
    checkpoint matches the phase of the trainer, then this function
    returns the epoch of the resumed checkpoint

    Args:
        trainer: Trainer
            a Trainer object. Must have valid hyps member
    Returns:
        epoch: int
            if the phase of the trainer and the checkpoint match, this
            will be the epoch of the checkpoint. In all other cases,
            defaults to 0.
    """
    folder = try_key(trainer.hyps, "resume_folder", "")
    if folder is not None and folder != "":
        checkpt = load_checkpoint(folder)
        if checkpt["phase"] == trainer.phase:
            return try_key(checkpt,"epoch",0)
    return 0

def training_loop(n_epochs,
                  data_collector,
                  trainer,
                  model,
                  shared_model,
                  verbose=True):
    """
    The epoch level training loop.

    Args:
        n_epochs: int
            the number of epochs to train for
        data_collector: DataCollector
        trainer: Trainer
        model: Model
        shared_mode: Model
            deep copy of model with shared weights
    """
    # Potentially modify starting epoch for resumption of previous
    # training. Defaults to 0 if not resuming or not same phase
    start_epoch = resume_epoch(trainer)
    if trainer.hyps["exp_name"]=="test": n_epochs = 2
    for epoch in range(start_epoch, n_epochs):
        if verbose:
            print()
            print("Phase:",
                trainer.phase,
                "-- Epoch",
                epoch,
                "--",
                trainer.hyps["save_folder"]
            )
        # Run environments, automatically fills experience replay's
        # shared_exp tensors
        data_collector.await_runners()
        data_collector.exp_replay.harvest_exp() # Copies the shared exp
        data_collector.dispatch_runners()
        trainer.train(model, data_collector.exp_replay, epoch)

        # Validate Model by Awaiting Validation Process
        if epoch > start_epoch:
            if verbose:
                print("\nAwaiting validator for epoch", epoch-1)
                if type(model) == TestModel:
                    print("Len data strings dict:", len(model.data_strings))
                    for k,v in model.data_strings.items():
                        print("v:", v)
            data_collector.await_validator()
        shared_model.load_state_dict(model.state_dict())
        if verbose:
            print("\nDispatching validator")
        data_collector.dispatch_validator(epoch)

        # Clean up the epoch
        trainer.end_epoch(epoch, n_epochs, model)
    if verbose:
        print("Awaiting validator")
    data_collector.await_validator()

class Trainer:
    """
    This class handles the training of the model.
    """
    def __init__(self, hyps, model, recorder, verbose=True):
        """
        Args:
            hyps: dict
                keys: str
                vals: object
            model: torch.Module
            recorder: Recorder
                an object for recording the details of the experiment
            verbose: bool
                if true, some functions will print updates to the
                console
        """
        self.hyps = hyps
        self.model = model
        self.recorder = recorder
        self.verbose = verbose
        #phase: int [0,1,2]
        #    the phase of the training (is it (0) training the
        #    language network or (1) training the action network or
        #    (2) both together)
        self.phase = self.init_phase()
        self.set_optimizer_and_scheduler(
            self.model,
            self.hyps["optim_type"],
            self.hyps["lr"],
            try_key(self.hyps, "resume_folder", None)
        )
        self.loss_fxn = getattr(F, self.hyps["loss_fxn"])

    def init_phase(self):
        """
        Initializes the phase of the training depending on if the
        training is resuming from a checkpoint.

        Returns:
            phase: int
                either 0 or the phase that the resume model left off at
                during its previous training
        """
        folder = try_key(self.hyps, "resume_folder", "")
        lang_checkpt = try_key(self.hyps, "lang_checkpt", None)
        if folder is not None and folder.strip() != "":
            checkpt = load_checkpoint(folder)
            return try_key(
                checkpt,
                "phase",
                try_key(self.hyps,"first_phase",0)
            )
        # Skip first phase if init from lang_checkpt
        elif lang_checkpt is not None and lang_checkpt.strip()!="":
            return self.hyps["second_phase"]
        return try_key(self.hyps, "first_phase", 0)

    def set_optimizer_and_scheduler(self,
                                    model,
                                    optim_type,
                                    lr,
                                    resume_folder=""):
        """
        Initializes an optimizer using the model parameters and the
        hyperparameters. Also sets a scheduler for the optimizer's
        learning rate.

        If a resume_folder is argued and the phase
        of the resume folder matches the current phase, then the
        optim_dict will be loaded from the resume folder.

        Args:
            model: Model or torch.Module
                any object that implements a `.parameters()` member
                function that returns a sequence of torch.Parameters
            optim_type: str (one of [Adam, RMSprop])
                the type of optimizer. 
            lr: float
                the learning rate
            resume_folder: str (optional)
                a model folder to resume training from. if a valid
                path is argued and the phase of the last checkpt is
                the same as the current phase, the optimizer loads
                thes saved optim_dict
        Returns:
            optim: torch optimizer
                the model optimizer
        """
        self.optim = globals()[optim_type](
            list(model.parameters()),
            lr=lr,
            weight_decay=self.hyps["l2"]
        )
        if resume_folder is not None and resume_folder != "":
            checkpt = load_checkpoint(resume_folder)
            # If same phase, then we want to load the state dict
            # otherwise it means that we originally resumed from phase
            # 0 and now we're past that so we won't want to load the sd
            if try_key(checkpt, "phase", None) == self.phase:
                self.optim.load_state_dict(checkpt["optim_dict"])
            elif try_key(checkpt["stats"],"phase",None) == self.phase:
                self.optim.load_state_dict(checkpt["optim_dict"])

        self.scheduler = ReduceLROnPlateau(
            self.optim,
            mode='min',
            factor=try_key(self.hyps,"factor", 0.9),
            patience=try_key(self.hyps, "patience", 10),
            threshold=try_key(self.hyps, "threshold", 0.0001),
            min_lr=try_key(self.hyps, "min_lr", 0),
            verbose=self.verbose
        )

    def reset_model(self, model, batch_size):
        """
        Determines what type of reset to do. If the data is provided
        in a random order, the model is simply reset. If, however,
        the data is provided in sequence, we must store the h value
        from the first forward loop in the last training loop.
        """
        if self.hyps["randomize_order"]:
            model.reset(batch_size=batch_size)
        elif try_key(self.hyps, "roll_data", True):
            model.reset_to_step(step=0)
        else:
            model.reset_to_step(step=-1)

    def train(self, model, data_iter, epoch):
        """
        This function handles the actual training. It loops through the
        available data from the experience replay to train the model.

        Args:
            model: torch.Module
                the model to be trained
            data_iter: iterable
                an iterable of the collected experience/data. each 
                iteration must return a dict of data with the keys:
                    obs: torch Float Tensor (N, S, C, H, W)
                    actns: torch Long Tensor (N,S)
                    dones: torch Long Tensor (N,S)
                    n_targs: None or torch LongTensor (N,S)
                The iter must also implement the __len__ member so that
                the data can be easily looped through.
        """
        if torch.cuda.is_available(): torch.cuda.empty_cache()
        model.train()
        model.reset(self.hyps['batch_size'])
        for i,data in enumerate(data_iter):
            iter_start = time.time()
            self.optim.zero_grad()
            obs =   data["obs"]
            actns = data["actns"]
            dones = data["dones"]
            drops = data["drops"]
            n_items = data["n_items"]
            n_targs = data["n_targs"]
            labels = data["lang_labels"]

            if self.phase == 0 and try_key(self.hyps,"blind_lang",False):
                obs = torch.zeros_like(obs)

            ## Testing
            ##############
            #if self.hyps["exp_name"]=="test" and self.hyps["render"]:
            #    grabs = data["grabs"]
            #    print("train grabs:")
            #    for row in range(len(drops)):
            #        print(grabs[row].cpu().numpy())
            #    print("train n_targs:")
            #    for row in range(len(drops)):
            #        print(n_targs[row].cpu().numpy())
            #    print("train n_items:")
            #    for row in range(len(drops)):
            #        print(n_items[row].cpu().numpy())
            #    print("train drops:")
            #    for row in range(len(drops)):
            #        print(drops[row].cpu().numpy())
            #    print("lang labels:")
            #    for row in range(len(drops)):
            #        print(labels[row].cpu().numpy())
            #    print("train actns:")
            #    for row in range(len(drops)):
            #        print(actns[row].cpu().numpy())

            #    print("Starting new loop")
            #    #o = obs.detach().cpu().data.numpy()
            #    #o = o[:,:, 0].transpose((0,2,1,3)).reshape(-1, o.shape[2]*o.shape[1])
            #    #fig = plt.figure(figsize=(10,10))
            #    #plt.imshow(o)
            #    #plt.savefig("imgs/epoch{}_iter{}.png".format(epoch, i))
            #    ##plt.show()
            #    for row in range(min(len(obs),4)):
            #        print("row:",row)
            #        for ii,o in enumerate(obs[row].detach().cpu().numpy()):
            #            print("seq:", ii)
            #            print("n_items:", n_items[row,ii].cpu().numpy())
            #            print("n_targs:", n_targs[row,ii].cpu().numpy())
            #            print("drops:", drops[row,ii].cpu().numpy())
            #            print("labels:", labels[row,ii].cpu().numpy())
            #            print("actns:", actns[row,ii].cpu().numpy())
            #            print()
            #            plt.imshow(o.transpose((1,2,0)).squeeze())
            #            plt.show()
            #    ##        #plt.savefig("imgs/epoch{}_row{}_samp{}.png".format(epoch, row, ii))
            ################

            # Resets to h value to appropriate step of last loop
            self.reset_model(model, len(obs))
            # model uses dones if it is recurrent
            if drops.sum() == 0:
                print("No drops in loop", i, "... continuing")
                with torch.no_grad():
                    logits, langs = model(
                        obs.to(DEVICE),
                        dones.to(DEVICE)
                    )
                continue
            logits, langs = model(
                obs.to(DEVICE),
                dones.to(DEVICE)
            )

            loss, losses, accs = get_loss_and_accs(
                phase=self.phase,
                loss_fxn=self.loss_fxn,
                actn_preds=logits,
                lang_preds=langs,
                actn_targs=actns,
                lang_targs=labels,
                drops=drops,
                n_targs=n_targs,
                n_items=n_items,
                prepender="train",
                lang_p=self.hyps["lang_p"]
            )
            # Backprop and update
            loss.backward()
            self.optim.step()
            # Calc acc
            # Record metrics
            metrics = {
                "train_loss": loss.item(),
                **losses,
                **accs}
            self.recorder.track_loop(metrics)
            key = "train_lang_acc" if self.phase==0 else "train_actn_acc"
            self.print_loop(
                i,
                len(data_iter),
                loss.item(),
<<<<<<< HEAD
                try_key(accs, key, try_key(losses,"train_actn_loss",0)),
=======
                try_key(accs,key,try_key(losses,"train_actn_loss",None)),
>>>>>>> 229e4180
                iter_start
            )
            if self.hyps["exp_name"] == "test" and i >= 2: break
        key = "train_lang_loss" if self.phase==0 else "train_actn_loss"
        self.scheduler.step(
            np.mean(self.recorder.metrics[key])
        )

    def print_loop(self,
                   loop_count,
                   max_loops,
                   loss,
                   acc,
                   iter_start):
        """
        Printing statement for inner loop in the epoch.

        Args:
            loop_count: int
                the current loop
            max_loops: int
                the number of loops in the epoch
            loss: float
                the calculated loss
            acc: float
                the calculated accuracy
            iter_start: float
                a timestamp collected at the start of the loop
        """
        s = "Loss:{:.5f} | Acc:{:.5f} | {:.0f}% | t:{:.2f}"
        s = s.format(
            loss,
            acc,
            loop_count/max_loops*100,
            time.time()-iter_start
        )
        print(s, end=len(s)//4*" " + "\r")

    def calc_targ_accs(self,
        n_targs,
        n_items,
        n_aligned,
        prepender="val",
        **kwargs
    ):
        """
        Calculates the accuracy of the episodes with regards to matching
        the correct number of objects.

        Args:
            n_targs: ndarray or long tensor (N,)
                Collects the number of targets in the episode
                only relevant if using a gordongames
                environment variant
            n_items: ndarray or long tensor (N,)
                Collects the number of items over the course of
                the episode. only relevant if using a
                gordongames environment variant
            n_aligned: ndarray or long tensor (N,)
                Collects the number of items that are aligned
                with targets over the course of the episode.
                only relevant if using a gordongames
                environment variant
            prepender: str
                a simple string prepended to each key in the returned
                dict
        Returns:
            metrics: dict
                keys: str
                    "error": float
                        the difference between the number of target
                        objects and the number of item objects
                    "coef_of_var": float
                        the coefficient of variation. The avg error
                        divided by the goal size
                    "stddev": float
                        the standard deviation of the n_item responses.
                    "mean_resp": float
                        the mean response of the n_item responses.
        """
        fxns = {
            "error": calc_error,
            "coef_of_var": coef_of_var,
            "stddev": stddev,
            "mean_resp": mean_resp,
        }
        metrics = dict()
        if type(n_targs) == torch.Tensor:
            n_targs = n_targs.detach().cpu().numpy()
        if type(n_items) == torch.Tensor:
            n_items = n_items.detach().cpu().numpy()
        if type(n_aligned) == torch.Tensor:
            n_aligned = n_aligned.detach().cpu().numpy()
        inpts = {
            "n_items":  n_items,
            "n_targs":  n_targs,
            "n_aligned":n_aligned,
        }
        categories = set(n_targs.astype(np.int))
        for key,fxn in fxns.items():
            metrics[prepender+"_"+ key] = fxn(**inpts)
            # Calc for each specific target count
            for cat in categories:
                targs = n_targs[n_targs==cat]
                items = n_items[n_targs==cat]
                aligned = n_aligned[n_targs==cat]
                if len(targs)==0 or len(items)==0 or len(aligned)==0:
                    continue
                metrics[prepender+"_"+key+"_"+str(cat)] = fxn(
                    n_items=items,
                    n_targs=targs,
                    n_aligned=aligned,
                )
        return metrics

    def end_epoch(self, epoch, n_epochs, model):
        """
        Records, prints, cleans up the epoch statistics. Also handles
        the training wheels probabilities. Call this function at the
        end of an epoch.

        Args:
            epoch: int
                the epoch that has just finished.
            n_epochs: int
                the total epoch count
        """
        self.recorder.save_epoch_stats(
            self.phase,
            epoch,
            self.model,
            self.optim,
            verbose=self.verbose
        )
        self.recorder.reset_stats()

        trn_whls = try_key(self.hyps, "trn_whls_epoch", None)
        trn_whls_off = trn_whls is not None and epoch >= trn_whls
        if self.phase != 0 and trn_whls_off:
            model.trn_whls = self.update_trn_whls_p(epoch, n_epochs)

    def update_trn_whls_p(self,epoch, n_epochs):
        """
        Updates the training wheels probability where trn_whls_p is
        the probability of using the oracle to pick an action and 
        1-trn_whls_p is the probability of using the agent to select
        an action.. The trn_whls_p is linearly decreased from its
        initial value to the trn_whls_min value over the course of
        the trn_whls_epoch to the final epoch.

        Args:
            epoch: int
                the epoch that has just finished.
            n_epochs: int
                the total epoch count
        """
        p = self.hyps["trn_whls_p"]
        whls_epoch = self.hyps["trn_whls_epoch"]
        progress = float(epoch-whls_epoch)/float(n_epochs-whls_epoch)
        whls_min = self.hyps["trn_whls_min"]
        return max(p - (p-whls_min)*progress, whls_min)

    def end_training(self, data_collector, shared_model):
        """
        Perform all cleanup actions here. Mainly recording the best
        metrics.
        
        Args:
            data_collector: DataCollector
            shared_model: shared torch nn Module
        """
        data_collector.terminate_procs()
        keys = list(data_collector.exp_replay.shared_exp.keys())
        for k in keys:
            t = data_collector.exp_replay.shared_exp[k]
            del t
            del data_collector.exp_replay.shared_exp[k]
        del shared_model
        del data_collector.exp_replay
        del data_collector.gate_q
        del data_collector.stop_q
        del data_collector.val_gate_q
        del data_collector.val_stop_q
        del data_collector.phase_q
        del data_collector.terminate_q
        del data_collector

def mean_resp(n_items, **kwargs):
    """
    Args:
        n_items: ndarray (same dims as n_targs)
    Returns:
        mean: float
            the standard deviation of the responses
    """
    return n_items.mean()

def stddev(n_items, **kwargs):
    """
    Args:
        n_items: ndarray (same dims as n_targs)
    Returns:
        std: float
            the standard deviation of the responses
    """
    return n_items.std()

def calc_error(n_items, n_targs, **kwargs):
    """
    The square root of the mean squared distance between n_items and 
    n_targs.

    Args:
        n_items: ndarray (same dims as n_targs)
        n_targs: ndarray (same dims as n_items)
    Returns:
        error: float
            the square root of the average squared distance from the
            goal.
    """
    return np.sqrt(((n_items-n_targs)**2).mean())

def coef_of_var(n_items, n_targs, **kwargs):
    """
    Returns the coefficient of variation which is the error divided
    by the average n_targs

    Args:
        n_items: ndarray (same dims as n_targs)
        n_targs: ndarray (same dims as n_items)
    Returns:
        coef_var: float
            the error divided by the average n_targs
    """
    if len(n_items) == 0: return np.inf
    mean = n_items.mean()
    if mean == 0: return np.inf
    return n_items.std()/n_items.mean()

def perc_aligned(n_aligned, n_targs, **kwargs):
    """
    Calculates the percent of items that are aligned

    Args:
        n_aligned: ndarray (same dims as n_targs)
        n_targs: ndarray (same dims as n_aligned)
    Returns:
        perc: float
            the average percent aligned over all entries
    """
    perc = n_aligned/n_targs
    return perc.mean()*100

def perc_unaligned(n_items, n_aligned, n_targs, **kwargs):
    """
    Calculates the percent of items that are unaligned

    Args:
        n_items: ndarray (same dims as n_targs)
        n_aligned: ndarray (same dims as n_targs)
        n_targs: ndarray (same dims as n_items)
    Returns:
        perc: float
            the average percent unaligned over all entries
    """
    perc = (n_items-n_aligned)/n_targs
    return perc.mean()*100

def perc_over(n_items, n_targs, **kwargs):
    """
    Calculates the average proportion in which the number of items
    was greater than the number of targets. If the number of items
    was less than or equal to the number of targets, that entry is
    counted as 0%

    Args:
        n_items: ndarray (same dims as n_targs)
        n_targs: ndarray (same dims as n_items)
    Returns:
        perc: float
            the average amount of items over the number of targets
    """
    n_items = n_items.copy()
    n_items[n_items<n_targs] = n_targs[n_items<n_targs]
    perc = (n_items-n_targs)/n_targs
    return perc.mean()*100

def perc_under(n_items, n_targs, **kwargs):
    """
    Calculates the average proportion in which the number of items
    was less than the number of targets. If the number of items
    was greater than or equal to the number of targets, that entry is
    counted as 0%

    Args:
        n_items: ndarray (same dims as n_targs)
        n_targs: ndarray (same dims as n_items)
    Returns:
        perc: float
            the average amount of items less than the number of targets
    """
    n_items = n_items.copy()
    n_items[n_items>n_targs] = n_targs[n_items>n_targs]
    perc = (n_targs-n_items)/n_targs
    return perc.mean()*100

def perc_off(n_items, n_targs, **kwargs):
    """
    Calculates the average proportion in which the number of items
    was different than the number of targets.

    Args:
        n_items: ndarray (same dims as n_targs)
        n_targs: ndarray (same dims as n_items)
    Returns:
        perc: float
            the average amount of items different than the number of
            targets
    """
    perc = torch.abs(n_targs-n_items)/n_targs
    return perc.mean()*100

def perc_correct(n_aligned, n_targs, **kwargs):
    """
    Calculates the average proportion in which the number of aligned
    items is equal to the number of targets.

    Args:
        n_aligned: ndarray (same dims as n_targs)
        n_targs: ndarray (same dims as n_aligned)
    Returns:
        perc: float
            the average number of entries in which the number of
            aligned items is equal to the number of targets.
    """
    perc = (n_aligned == n_targs)
    return perc.mean()*100

def hyps_error_catching(hyps):
    """
    Here we can check that the hyperparameter configuration makes sense.
    """
    if "langall" not in hyps and "lang_on_drops_only" in hyps:
        hyps["langall"] = not hyps["lang_on_drops_only"]
    if try_key(hyps,"blind_lang",False):
        assert try_key(hyps,"drop_perc_threshold",0)==0
    if try_key(hyps, "lang_targs_only", False) and\
            try_key(hyps,"langall",False):
        print("Potential conflict between lang_targs_only and langall")
        print("langall takes precedence. language will occur at all steps")
    hyps["n_envs"] = len(hyps["env_types"])
    if hyps["batch_size"] % hyps["n_envs"] != 0:
        print(
            "Batch size of", hyps["batch_size"],
            "must be divisible by the number of envs", hyps["n_envs"]
        )
        hyps["batch_size"] = (hyps["batch_size"]//hyps["n_envs"])*hyps["n_envs"]
        print("Changing batch_size to", hyps["batch_size"])
        
<|MERGE_RESOLUTION|>--- conflicted
+++ resolved
@@ -474,11 +474,7 @@
                 i,
                 len(data_iter),
                 loss.item(),
-<<<<<<< HEAD
-                try_key(accs, key, try_key(losses,"train_actn_loss",0)),
-=======
                 try_key(accs,key,try_key(losses,"train_actn_loss",None)),
->>>>>>> 229e4180
                 iter_start
             )
             if self.hyps["exp_name"] == "test" and i >= 2: break
