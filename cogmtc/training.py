--- conflicted
+++ resolved
@@ -905,20 +905,12 @@
         if try_key(hyps,"drop_perc_threshold",0)!=0:
             print("changing drop_perc_threshold to 0")
             hyps["drop_perc_threshold"] = 0
-<<<<<<< HEAD
-        
-    # No Language Variant
-    if hyps["use_count_words"]==-1:
-        hyps["use_count_words"] = 1
-        hyps["second_phase"] = 1
-=======
-
-    # Convert to No-Language Variant
+
+    # Convert to No-Language Variant if -1 is argued
     if hyps["use_count_words"]==-1:
         hyps["use_count_words"] = 1
         hyps["second_phase"] = 1
         hyps["skip_first_phase"] = True
->>>>>>> f6a2f7e0
         hyps["incl_lang_inpt"] = False
         hyps["incl_actn_inpt"] = False
 
