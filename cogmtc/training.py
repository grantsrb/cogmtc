from cogmtc.experience import DataCollector
import cogmtc.models # SimpleCNN, SimpleLSTM
from cogmtc.recorders import Recorder
from cogmtc.envs import NONVERBAL_TASK_NAMES
from cogmtc.utils.save_io import load_checkpoint
from cogmtc.utils.utils import try_key, get_loss_and_accs, BASELINE, NUMERAL, ACTIONS, ENGLISH
from cogmtc.utils.training import get_resume_checkpt

from torch.optim import Adam, RMSprop
from torch.optim.lr_scheduler import ReduceLROnPlateau, CosineAnnealingLR
import torch.nn.functional as F
import matplotlib.pyplot as plt
import torch
import numpy as np
import time
from tqdm import tqdm
import copy
import os

if torch.cuda.is_available():
    DEVICE = torch.device("cuda:0")
else:
    DEVICE = torch.device("cpu")

def train(rank, hyps, verbose=True):
    """
    This is the main training function. Argue a set of hyperparameters
    and this function will train a model to solve an openai gym task
    given an AI oracle.

    Args:
        rank: int
            the index of the distributed training system.
        hyps: dict
            a dict of hyperparams
            keys: str
            vals: object
        verbose: bool
            determines if the function should print status updates
    """

    # If resuming, hyperparameters are updated appropriately.
    # Actual checkpoint is loaded later.
    _, hyps = get_resume_checkpt(hyps, verbose=verbose)
    if hyps["use_count_words"]==0:
        print("WARNING: you are using Inequality lang type")

    # Set select defaults and seed
    hyps_default_manipulations(hyps)
    hyps_error_catching(hyps)

    # Initialize Data Collector
    # DataCollector's Initializer does Important changes to hyps
    data_collector = DataCollector(hyps)
    # Initialize model
    model = make_model(hyps)
    shared_model = make_model(hyps)
    shared_model.load_state_dict(model.state_dict())
    # Need to delete all non-leaf nodes before we share with other procs
    shared_model.prev_hs = []
    shared_model.prev_cs = []
    shared_model.hs = None
    shared_model.cs = None
    shared_model.h = None
    shared_model.c = None
    shared_model.lang = None
    shared_model.share_memory()
    # Begin collecting data
    if try_key(hyps, "trn_whls_epoch", None) is not None:
        data_collector.init_runner_procs(shared_model)
        print("Sharing model with runners")
    else:
        data_collector.init_runner_procs(None)
    # Set initial phase
    data_collector.update_phase(try_key(hyps, "first_phase", 0))
    # Record experiment settings
    try:
        recorder = Recorder(hyps, model)
    except:
        for k in sorted(hyps):
            print(k, hyps[k])
        assert False
    data_collector.validator.hyps["save_folder"] = hyps["save_folder"]
    data_collector.init_validator_proc(shared_model)
    # initialize trainer
    trainer = Trainer(hyps, model, recorder, verbose=verbose)
    # Skip first phase if true or if first_phase differs from phase
    # of trainer.
    first_phase = try_key(hyps, "first_phase", 0)
    skip_first_phase = try_key(hyps,"skip_first_phase",False)
    #hyps_error_catching(hyps)
    if not skip_first_phase and trainer.phase == first_phase:
        s = "\n\nBeginning First Phase: " + str(trainer.phase)
        recorder.write_to_log(s)
        print(s)
        data_collector.dispatch_runners()
        # Loop training
        if "pre_epochs" in hyps:
            n_epochs = hyps["pre_epochs"]
        else:
            n_epochs = hyps["lang_epochs"] if first_phase==0 else\
                       hyps["actn_epochs"]
        training_loop(
            n_epochs,
            data_collector,
            trainer,
            model,
            shared_model,
            verbose=verbose
        )
        data_collector.await_runners()
        data_collector.exp_replay.clear_experience()
    # Update phase accross training
    trainer.phase = hyps["second_phase"]
    data_collector.update_phase(trainer.phase)
    data_collector.dispatch_runners()
    # Fresh optimizer
    trainer.set_optimizer_and_scheduler(
        model,
        hyps["optim_type"],
        hyps["lr"],
        try_key(hyps, "resume_folder", None)
    )
    if "n_epochs" in hyps:
        n_epochs = hyps["n_epochs"]
    else:
        n_epochs = hyps["actn_epochs"] if first_phase==0 else\
                   hyps["lang_epochs"]
    s = "\n\nBeginning Second Phase: " + str(trainer.phase)
    recorder.write_to_log(s)
    print(s)
    training_loop(
        n_epochs,
        data_collector,
        trainer,
        model,
        shared_model,
        verbose=verbose
    )
    trainer.end_training(data_collector, shared_model)

def make_model(hyps):
    """
    Makes the model. The model type specified in the hyperparams must
    be imported into the global scope.

    Args:
        hyps: dict
            dict of hyperparameters. See `README.md` for details
    """
    model = cogmtc.models.__dict__[hyps["model_type"]](**hyps).to(DEVICE)
    folder = try_key(hyps, "resume_folder", None)
    init_checkpt = try_key(hyps, "init_checkpt", None)
    lang_checkpt = try_key(hyps, "lang_checkpt", None)
    if folder is not None and folder != "":
        checkpt, _ = get_resume_checkpt(
            hyps, in_place=False, verbose=False
        )
        print("Initializing model checkpoint from", folder)
        model.load_state_dict(checkpt["state_dict"])
    elif init_checkpt is not None and init_checkpt.strip()!="":
        if not os.path.exists(init_checkpt):
            init_checkpt = os.path.join(hyps["save_root"], init_checkpt)
        print("Initializing from checkpoint", init_checkpt)
        checkpt = load_checkpoint(init_checkpt)
        try:
            model.load_state_dict(checkpt["state_dict"])
        except:
            sd = checkpt["state_dict"]
            sync_keys = [
                "cdtnl_idxs", "cnn.cdtnl_idxs", 
                "lang_consolidator.embeddings.weight",
                "lang_denses.0.5.weight",
                "lang_denses.0.5.bias",
            ]
            mskeys = set(model.state_dict().keys())
            sym_diff = mskeys.symmetric_difference(set(sd.keys()))
            if len(sym_diff)>0:
                print("State Dict Symmetric Difference")
                for k in sym_diff: 
                    if k in mskeys:
                        print("MODEL:", k, model.state_dict()[k].shape)
                    else:
                        print("CHECKPT:", k, sd[k].shape)

            for key in sync_keys:
                if key in model.state_dict():
                    sd[key] = model.state_dict()[key]
            model.load_state_dict(sd)
    elif lang_checkpt is not None and lang_checkpt.strip()!="":
        print("Loading language model", lang_checkpt)
        print("Training will skip to second phase")
        checkpt = load_checkpoint(lang_checkpt, phase=0)
        model.load_state_dict(checkpt["state_dict"])
    return model

def resume_epoch(trainer):
    """
    If the training is resuming from a checkpoint and the phase of the
    checkpoint matches the phase of the trainer, then this function
    returns the epoch of the resumed checkpoint

    Args:
        trainer: Trainer
            a Trainer object. Must have valid hyps member
    Returns:
        epoch: int
            if the phase of the trainer and the checkpoint match, this
            will be the epoch of the checkpoint. In all other cases,
            defaults to 0.
    """
    folder = try_key(trainer.hyps, "resume_folder", "")
    if folder is not None and folder != "":
        checkpt = load_checkpoint(folder)
        if checkpt["phase"] == trainer.phase:
            epoch = try_key(checkpt,"epoch",0)
            if epoch > 0: epoch = epoch + 1
            return epoch
    return 0

def training_loop(n_epochs,
                  data_collector,
                  trainer,
                  model,
                  shared_model,
                  verbose=True):
    """
    The epoch level training loop.

    Args:
        n_epochs: int
            the number of epochs to train for
        data_collector: DataCollector
        trainer: Trainer
        model: Model
        shared_mode: Model
            deep copy of model with shared weights
    """
    # Potentially modify starting epoch for resumption of previous
    # training. Defaults to 0 if not resuming or not same phase
    val_mod = trainer.hyps.get("val_mod", 1)
    if not val_mod or val_mod < 0: val_mod = 1
    start_epoch = resume_epoch(trainer)
<<<<<<< HEAD
    val_mod = trainer.hyps.get("val_mod", 1)
    if trainer.hyps["exp_name"]=="test": n_epochs = 4
=======
    always_eps = set([start_epoch + i for i in range(5)])
    if trainer.hyps["exp_name"]=="test": n_epochs = 6
>>>>>>> c7cec8d1
    for epoch in range(start_epoch, n_epochs):
        if verbose:
            print()
            print("Phase:",
                trainer.phase,
                "-- Epoch",
                epoch,
                "--",
                trainer.hyps["save_folder"]
            )
        # Run environments, automatically fills experience replay's
        # shared_exp tensors
        data_collector.await_runners()
        # Copies the shared exp so that runners can collect
        # during training
        data_collector.exp_replay.harvest_exp(trainer.phase)
        data_collector.dispatch_runners()
        if try_key(trainer.hyps, "incr_seq_len", False):
            max_sl = data_collector.exp_replay.max_seq_len
            min_sl = trainer.hyps["min_seq_len"]
            seqlen = min_sl + epoch * (n_epochs//(max_sl-min_sl))
            data_collector.exp_replay.seq_len = seqlen
        trainer.train(model, data_collector.exp_replay, epoch)

        # Validate Model by Awaiting Validation Process
<<<<<<< HEAD
        if epoch%val_mod==(val_mod-1) and data_collector.val_is_running:
=======
        if epoch>start_epoch and(epoch%val_mod==0 or epoch in always_eps):
>>>>>>> c7cec8d1
            if verbose:
                print("\nAwaiting validator for epoch", epoch-1)
                if type(model) == cogmtc.models.TestModel:
                    print("Len data strings dict:", len(model.data_strings))
                    for k,v in model.data_strings.items():
                        print("v:", v)
            data_collector.await_validator()
            avg_acc = data_collector.val_q.get()
            trainer.save_best_model(shared_model, avg_acc, epoch-1)
<<<<<<< HEAD
        if epoch%val_mod==0 and not data_collector.val_is_running:
            if verbose: print("\nDispatching validator")
            shared_model.load_state_dict(model.state_dict())
=======

        if epoch==start_epoch or epoch%val_mod==(val_mod-1) or\
                            epoch in {i-1 for i in always_eps} or\
                            epoch==n_epochs-1:
            shared_model.load_state_dict(model.state_dict())
            if verbose: print("\nDispatching validator")
>>>>>>> c7cec8d1
            data_collector.dispatch_validator(epoch)

        # Clean up the epoch
        trainer.end_epoch(epoch, n_epochs, model)
    if data_collector.val_is_running:
        if verbose:
            print("Awaiting validator")
        data_collector.await_validator()

class Trainer:
    """
    This class handles the training of the model.
    """
    def __init__(self, hyps, model, recorder, verbose=True):
        """
        Args:
            hyps: dict
                keys: str
                vals: object
            model: torch.Module
            recorder: Recorder
                an object for recording the details of the experiment
            verbose: bool
                if true, some functions will print updates to the
                console
        """
        self.hyps = hyps
        self.model = model
        self.recorder = recorder
        self.verbose = verbose
        #phase: int [0,1,2]
        #    the phase of the training (is it (0) training the
        #    language network or (1) training the action network or
        #    (2) both together)
        self.phase = self.init_phase()
        self.set_optimizer_and_scheduler(
            self.model,
            self.hyps["optim_type"],
            self.hyps["lr"],
            try_key(self.hyps, "resume_folder", None)
        )
        self.loss_fxn = getattr(F, self.hyps["loss_fxn"])

    def init_phase(self):
        """
        Initializes the phase of the training depending on if the
        training is resuming from a checkpoint.

        Returns:
            phase: int
                either 0 or the phase that the resume model left off at
                during its previous training
        """
        folder = try_key(self.hyps, "resume_folder", "")
        lang_checkpt = try_key(self.hyps, "lang_checkpt", None)
        if folder is not None and folder.strip() != "":
            checkpt = load_checkpoint(folder)
            return try_key(
                checkpt,
                "phase",
                try_key(self.hyps,"first_phase",0)
            )
        # Skip first phase if init from lang_checkpt
        elif lang_checkpt is not None and lang_checkpt.strip()!="":
            return self.hyps["second_phase"]
        return try_key(self.hyps, "first_phase", 0)

    def set_optimizer_and_scheduler(self,
                                    model,
                                    optim_type,
                                    lr,
                                    resume_folder=""):
        """
        Initializes an optimizer using the model parameters and the
        hyperparameters. Also sets a scheduler for the optimizer's
        learning rate.

        If a resume_folder is argued and the phase
        of the resume folder matches the current phase, then the
        optim_dict will be loaded from the resume folder.

        Args:
            model: Model or torch.Module
                any object that implements a `.parameters()` member
                function that returns a sequence of torch.Parameters
            optim_type: str (one of [Adam, RMSprop])
                the type of optimizer. 
            lr: float
                the learning rate
            resume_folder: str (optional)
                a model folder to resume training from. if a valid
                path is argued and the phase of the last checkpt is
                the same as the current phase, the optimizer loads
                thes saved optim_dict
        Returns:
            optim: torch optimizer
                the model optimizer
        """
        self.optim = globals()[optim_type](
            list(model.parameters()),
            lr=lr,
            weight_decay=self.hyps["l2"]
        )
        if resume_folder is not None and resume_folder != "":
            checkpt = load_checkpoint(resume_folder)
            # If same phase, then we want to load the state dict
            # otherwise it means that we originally resumed from phase
            # 0 and now we're past that so we won't want to load the sd
            if try_key(checkpt, "phase", None) == self.phase:
                self.optim.load_state_dict(checkpt["optim_dict"])
            elif try_key(checkpt["stats"],"phase",None) == self.phase:
                self.optim.load_state_dict(checkpt["optim_dict"])

        s = "ReduceLROnPlateau"
        if try_key(self.hyps, "lr_scheduler", s) == s:
            self.scheduler = ReduceLROnPlateau(
                self.optim,
                mode='min',
                factor=try_key(self.hyps,"factor", 0.9),
                patience=try_key(self.hyps, "patience", 10),
                threshold=try_key(self.hyps, "threshold", 0.0001),
                min_lr=try_key(self.hyps, "min_lr", 0),
                verbose=self.verbose
            )
        elif try_key(self.hyps, "lr_scheduler", s) == "CosineAnnealingLR":
            self.scheduler = CosineAnnealingLR(
                self.optim,
                T_max=self.hyps["n_epochs"],
                eta_min=try_key(self.hyps,"min_lr", 1e-7)
            )
        else:
            raise NotImplemented

    def reset_model(self, model, batch_size):
        """
        Determines what type of reset to do. If the data is provided
        in a random order, the model is simply reset. If, however,
        the data is provided in sequence, we must store the h value
        from the first forward loop in the last training loop.
        """
        if self.hyps["randomize_order"]:
            model.reset(batch_size=batch_size)
        elif try_key(self.hyps, "roll_data", True):
            model.reset_to_step(step=0)
        else:
            model.reset_to_step(step=-1)

    def train(self, model, data_iter, epoch):
        """
        This function handles the actual training. It loops through the
        available data from the experience replay to train the model.

        Args:
            model: torch.Module
                the model to be trained
            data_iter: iterable
                an iterable of the collected experience/data. each 
                iteration must return a dict of data with the keys:
                    obs: torch Float Tensor (N, S, C, H, W)
                    actns: torch Long Tensor (N,S)
                    dones: torch Long Tensor (N,S)
                    n_targs: None or torch LongTensor (N,S)
                The iter must also implement the __len__ member so that
                the data can be easily looped through.
        """
        n_loops = try_key(self.hyps, "n_inner_loops", 1)
        for loop in range(n_loops):
            if torch.cuda.is_available(): torch.cuda.empty_cache()
            model.train()
            model.reset(self.hyps['batch_size'])
            for i,data in enumerate(data_iter):
                iter_start = time.time()
                self.optim.zero_grad()
                obs =   data["obs"]
                actns = data["actns"]
                dones = data["dones"]
                drops = data["drops"]
                n_items = data["n_items"]
                n_targs = data["n_targs"]
                labels = data["lang_labels"]
                tasks = data["tasks"]
                masks = data["masks"]

                if self.phase == 0 and try_key(self.hyps,"blind_lang",False):
                    obs = torch.zeros_like(obs)
                    dones = torch.zeros_like(dones)
                    reps = self.hyps["lang_range"][1]*2
                    if i % reps == reps-1:
                        dones[:,0] = 1


                # Testing
                #############
                if epoch > -1 and self.hyps["exp_name"]=="test" and\
                                try_key(self.hyps,"static_render",False):
                    grabs = data["grabs"]
                    #print("train grabs:")
                    #for row in range(len(drops)):
                    #    print(grabs[row].cpu().numpy())
                    #print("train n_targs:")
                    #for row in range(len(drops)):
                    #    print(n_targs[row].cpu().numpy())
                    #print("train n_items:")
                    #for row in range(len(drops)):
                    #    print(n_items[row].cpu().numpy())
                    #print("train drops:")
                    #for row in range(len(drops)):
                    #    print(drops[row].cpu().numpy())
                    #print("lang labels:")
                    #for row in range(len(drops)):
                    #    print(labels[row].cpu().numpy())
                    #print("train actns:")
                    #for row in range(len(drops)):
                    #    print(actns[row].cpu().numpy())

                    print("Starting new loop")
                    #o = obs.detach().cpu().data.numpy()
                    #o = o[:,:, 0].transpose((0,2,1,3)).reshape(-1, o.shape[2]*o.shape[1])
                    #fig = plt.figure(figsize=(10,10))
                    #plt.imshow(o)
                    #plt.savefig("imgs/epoch{}_iter{}.png".format(epoch, i))
                    ##plt.show()
                    print("NULL:", self.hyps["null_label"])
                    for row in range(min(len(obs),5)):
                        print("row:",row)
                        for ii,o in enumerate(obs[row].detach().cpu().numpy()):
                            print("seq:", ii)
                            print("n_items:", n_items[row,ii].cpu().numpy())
                            print("n_targs:", n_targs[row,ii].cpu().numpy())
                            print("drops:", drops[row,ii].cpu().numpy())
                            print("labels:", labels[row,ii].cpu().numpy())
                            print("isPop:", data["is_pop"][row,ii].cpu().numpy())
                            print("actns:", actns[row,ii].cpu().numpy())
                            print("isanim:", data["is_animating"][row,ii].cpu().numpy())
                            print("masks:", masks[row,ii].cpu().numpy())
                            print("tasks:", tasks[row,ii].cpu().numpy())
                            print()
                            time.sleep(1)
                            #plt.imshow(o.transpose((1,2,0)).squeeze())
                            #plt.show()
                    ##        #plt.savefig("imgs/epoch{}_row{}_samp{}.png".format(epoch, row, ii))
                ###############

                # Resets to h value to appropriate step of last loop
                self.reset_model(model, len(obs))

                # If no drops exist during phase 0, no point in carrying out
                # the backprop loop
                if (drops.sum() == 0 and self.phase != 1) \
                                    or masks.float().sum() == len(masks):
                    print("No drops in loop", i, "... continuing")
                    with torch.no_grad():
                        logits, langs = model(
                            obs.to(DEVICE),
                            dones=dones.to(DEVICE),
                            tasks=tasks.to(DEVICE),
                            masks=masks.to(DEVICE)
                        )
                    continue

                inps = None
                if self.hyps.get("incl_lang_inpt", False):
                    # teacher forcing by probability p
                    p = self.hyps.get( "lang_teacher_p", 0)
                    if np.random.random() < p:
                        inps = labels.long()
                        if self.hyps.get("shuffle_teacher_lang",False):
                            s = inps.shape
                            perm = torch.randperm(int(np.prod(s))).long()
                            inps = inps.reshape(-1)[perm].reshape(s)
                        inps = inps.to(DEVICE)

                # model uses dones if it is recurrent
                logits, langs = model(
                    obs.to(DEVICE),
                    dones=dones.to(DEVICE),
                    tasks=tasks.to(DEVICE),
                    n_targs=n_targs.to(DEVICE),
                    masks=masks.to(DEVICE),
                    lang_inpts=inps
                )

                loss, losses, accs = get_loss_and_accs(
                    phase=self.phase,
                    loss_fxn=self.loss_fxn,
                    actn_preds=logits,
                    lang_preds=langs,
                    actn_targs=actns,
                    lang_targs=labels,
                    masks=masks,
                    drops=drops,
                    n_targs=n_targs,
                    n_items=n_items,
                    prepender="train",
                    lang_p=self.hyps["lang_p"],
                    # this only matters if using NUMERAL system
                    lang_size=self.hyps["lang_size"],
                    # this only matters if using NUMERAL system
                    use_count_words=self.hyps["use_count_words"],
                    null_alpha=try_key(self.hyps, "null_alpha", 0.1)
                )
                # Backprop and update
                loss.backward()
                if try_key(self.hyps, "grad_norm", 0) > 0:
                    torch.nn.utils.clip_grad_norm_(
                        model.parameters(),
                        self.hyps["grad_norm"]
                    )
                if try_key(self.hyps, "drop_grad", 0) > 0:
                    drop_p = self.hyps["drop_grad"]
                    for p in model.parameters():
                        if hasattr(p.grad, "data"):
                            drop_mask = torch.rand_like(p.grad.data)<drop_p
                            p.grad.data[drop_mask] = 0
                self.optim.step()
                # Calc acc
                # Record metrics
                metrics = {
                    "train_loss": loss.item(),
                    **losses,
                    **accs}
                self.recorder.track_loop(metrics)
                key = "train_lang_acc" if self.phase==0 else "train_actn_acc"
                self.print_loop(
                    i,
                    len(data_iter),
                    loss.item(),
                    try_key(accs,key,try_key(losses,"train_actn_loss",None)),
                    iter_start
                )
                if self.hyps["exp_name"] == "test" and i >= 2: break
            key = "train_lang_loss" if self.phase==0 else "train_actn_loss"
            s = "ReduceLROnPlateau"
            if try_key(self.hyps, "lr_scheduler", s) == s:
                self.scheduler.step(
                    np.mean(self.recorder.metrics[key])
                )
            else:
                self.scheduler.step()

    def print_loop(self,
                   loop_count,
                   max_loops,
                   loss,
                   acc,
                   iter_start):
        """
        Printing statement for inner loop in the epoch.

        Args:
            loop_count: int
                the current loop
            max_loops: int
                the number of loops in the epoch
            loss: float
                the calculated loss
            acc: float
                the calculated accuracy
            iter_start: float
                a timestamp collected at the start of the loop
        """
        s = "Loss:{:.5f} | Acc:{:.5f} | {:.0f}% | t:{:.2f}"
        s = s.format(
            loss,
            acc,
            loop_count/max_loops*100,
            time.time()-iter_start
        )
        print(s, end=len(s)//4*" " + "\r")

    def calc_targ_accs(self,
        n_targs,
        n_items,
        n_aligned,
        prepender="val",
        **kwargs
    ):
        """
        Calculates the accuracy of the episodes with regards to matching
        the correct number of objects.

        Args:
            n_targs: ndarray or long tensor (N,)
                Collects the number of targets in the episode
                only relevant if using a gordongames
                environment variant
            n_items: ndarray or long tensor (N,)
                Collects the number of items over the course of
                the episode. only relevant if using a
                gordongames environment variant
            n_aligned: ndarray or long tensor (N,)
                Collects the number of items that are aligned
                with targets over the course of the episode.
                only relevant if using a gordongames
                environment variant
            prepender: str
                a simple string prepended to each key in the returned
                dict
        Returns:
            metrics: dict
                keys: str
                    "error": float
                        the difference between the number of target
                        objects and the number of item objects
                    "coef_of_var": float
                        the coefficient of variation. The avg error
                        divided by the goal size
                    "stddev": float
                        the standard deviation of the n_item responses.
                    "mean_resp": float
                        the mean response of the n_item responses.
        """
        fxns = {
            "error": calc_error,
            "coef_of_var": coef_of_var,
            "stddev": stddev,
            "mean_resp": mean_resp,
        }
        metrics = dict()
        if type(n_targs) == torch.Tensor:
            n_targs = n_targs.detach().cpu().numpy()
        if type(n_items) == torch.Tensor:
            n_items = n_items.detach().cpu().numpy()
        if type(n_aligned) == torch.Tensor:
            n_aligned = n_aligned.detach().cpu().numpy()
        inpts = {
            "n_items":  n_items,
            "n_targs":  n_targs,
            "n_aligned":n_aligned,
        }
        categories = set(n_targs.astype(np.int))
        for key,fxn in fxns.items():
            metrics[prepender+"_"+ key] = fxn(**inpts)
            # Calc for each specific target count
            for cat in categories:
                targs = n_targs[n_targs==cat]
                items = n_items[n_targs==cat]
                aligned = n_aligned[n_targs==cat]
                if len(targs)==0 or len(items)==0 or len(aligned)==0:
                    continue
                metrics[prepender+"_"+key+"_"+str(cat)] = fxn(
                    n_items=items,
                    n_targs=targs,
                    n_aligned=aligned,
                )
        return metrics

    def save_best_model(self, model, score, epoch):
        """
        If accuracy is best yet saves the model as the best model.
        Only use for phases 1 and 2 

        Args:
            model: torch Module
            score: float
                validation accuracy or some other score where greater
                is better.
            epoch: int
                the epoch associated with the model
        """
        if self.phase == 0: return # the score is generally the actn acc
        self.recorder.save_best_model(model, score, epoch, self.phase)

    def end_epoch(self, epoch, n_epochs, model):
        """
        Records, prints, cleans up the epoch statistics. Also handles
        the training wheels probabilities. Call this function at the
        end of an epoch.

        Args:
            epoch: int
                the epoch that has just finished.
            n_epochs: int
                the total epoch count
        """
        self.recorder.save_epoch_stats(
            self.phase,
            epoch,
            self.model,
            self.optim,
            verbose=self.verbose
        )
        self.recorder.reset_stats()

        trn_whls = try_key(self.hyps, "trn_whls_epoch", None)
        trn_whls_off = trn_whls is not None and epoch >= trn_whls
        if self.phase != 0 and trn_whls_off:
            model.trn_whls = self.update_trn_whls_p(epoch, n_epochs)

    def update_trn_whls_p(self,epoch, n_epochs):
        """
        Updates the training wheels probability where trn_whls_p is
        the probability of using the oracle to pick an action and 
        1-trn_whls_p is the probability of using the agent to select
        an action.. The trn_whls_p is linearly decreased from its
        initial value to the trn_whls_min value over the course of
        the trn_whls_epoch to the final epoch.

        Args:
            epoch: int
                the epoch that has just finished.
            n_epochs: int
                the total epoch count
        """
        p = self.hyps["trn_whls_p"]
        whls_epoch = self.hyps["trn_whls_epoch"]
        progress = float(epoch-whls_epoch)/float(n_epochs-whls_epoch)
        whls_min = self.hyps["trn_whls_min"]
        return max(p - (p-whls_min)*progress, whls_min)

    def end_training(self, data_collector, shared_model):
        """
        Perform all cleanup actions here. Mainly recording the best
        metrics.
        
        Args:
            data_collector: DataCollector
            shared_model: shared torch nn Module
        """
        print("Ending training for", data_collector.hyps["save_folder"])
        data_collector.terminate_procs()
        keys = list(data_collector.exp_replay.shared_exp.keys())
        for k in keys:
            t = data_collector.exp_replay.shared_exp[k]
            del t
            del data_collector.exp_replay.shared_exp[k]
        del shared_model
        del data_collector.exp_replay
        del data_collector.gate_q
        del data_collector.stop_q
        del data_collector.val_gate_q
        del data_collector.val_stop_q
        del data_collector.phase_q
        del data_collector.terminate_q
        del data_collector

def mean_resp(n_items, **kwargs):
    """
    Args:
        n_items: ndarray (same dims as n_targs)
    Returns:
        mean: float
            the standard deviation of the responses
    """
    return n_items.mean()

def stddev(n_items, **kwargs):
    """
    Args:
        n_items: ndarray (same dims as n_targs)
    Returns:
        std: float
            the standard deviation of the responses
    """
    return n_items.std()

def calc_error(n_items, n_targs, **kwargs):
    """
    The square root of the mean squared distance between n_items and 
    n_targs.

    Args:
        n_items: ndarray (same dims as n_targs)
        n_targs: ndarray (same dims as n_items)
    Returns:
        error: float
            the square root of the average squared distance from the
            goal.
    """
    return np.sqrt(((n_items-n_targs)**2).mean())

def coef_of_var(n_items, n_targs, **kwargs):
    """
    Returns the coefficient of variation which is the error divided
    by the average n_targs

    Args:
        n_items: ndarray (same dims as n_targs)
        n_targs: ndarray (same dims as n_items)
    Returns:
        coef_var: float
            the error divided by the average n_targs
    """
    if len(n_items) == 0: return np.inf
    mean = n_items.mean()
    if mean == 0: return np.inf
    return n_items.std()/n_items.mean()

def perc_aligned(n_aligned, n_targs, **kwargs):
    """
    Calculates the percent of items that are aligned

    Args:
        n_aligned: ndarray (same dims as n_targs)
        n_targs: ndarray (same dims as n_aligned)
    Returns:
        perc: float
            the average percent aligned over all entries
    """
    perc = n_aligned/n_targs
    return perc.mean()*100

def perc_unaligned(n_items, n_aligned, n_targs, **kwargs):
    """
    Calculates the percent of items that are unaligned

    Args:
        n_items: ndarray (same dims as n_targs)
        n_aligned: ndarray (same dims as n_targs)
        n_targs: ndarray (same dims as n_items)
    Returns:
        perc: float
            the average percent unaligned over all entries
    """
    perc = (n_items-n_aligned)/n_targs
    return perc.mean()*100

def perc_over(n_items, n_targs, **kwargs):
    """
    Calculates the average proportion in which the number of items
    was greater than the number of targets. If the number of items
    was less than or equal to the number of targets, that entry is
    counted as 0%

    Args:
        n_items: ndarray (same dims as n_targs)
        n_targs: ndarray (same dims as n_items)
    Returns:
        perc: float
            the average amount of items over the number of targets
    """
    n_items = n_items.copy()
    n_items[n_items<n_targs] = n_targs[n_items<n_targs]
    perc = (n_items-n_targs)/n_targs
    return perc.mean()*100

def perc_under(n_items, n_targs, **kwargs):
    """
    Calculates the average proportion in which the number of items
    was less than the number of targets. If the number of items
    was greater than or equal to the number of targets, that entry is
    counted as 0%

    Args:
        n_items: ndarray (same dims as n_targs)
        n_targs: ndarray (same dims as n_items)
    Returns:
        perc: float
            the average amount of items less than the number of targets
    """
    n_items = n_items.copy()
    n_items[n_items>n_targs] = n_targs[n_items>n_targs]
    perc = (n_targs-n_items)/n_targs
    return perc.mean()*100

def perc_off(n_items, n_targs, **kwargs):
    """
    Calculates the average proportion in which the number of items
    was different than the number of targets.

    Args:
        n_items: ndarray (same dims as n_targs)
        n_targs: ndarray (same dims as n_items)
    Returns:
        perc: float
            the average amount of items different than the number of
            targets
    """
    perc = torch.abs(n_targs-n_items)/n_targs
    return perc.mean()*100

def perc_correct(n_aligned, n_targs, **kwargs):
    """
    Calculates the average proportion in which the number of aligned
    items is equal to the number of targets.

    Args:
        n_aligned: ndarray (same dims as n_targs)
        n_targs: ndarray (same dims as n_aligned)
    Returns:
        perc: float
            the average number of entries in which the number of
            aligned items is equal to the number of targets.
    """
    perc = (n_aligned == n_targs)
    return perc.mean()*100

def hyps_default_manipulations(hyps):
    """
    Here we can do some manipulations to ensure select defaults are
    correct.
    """
    # Set random seeds
    hyps['seed'] = try_key(hyps,'seed', int(time.time()))
    seed = hyps["seed"]
    np.random.seed(seed)
    torch.backends.cudnn.deterministic = True
    torch.backends.cudnn.benchmark = False
    torch.manual_seed(seed)
    torch.cuda.manual_seed(seed)
    torch.cuda.manual_seed_all(seed)

    # Handle Hold Outs
    if "hold_out" in hyps and "hold_outs" not in hyps:
        hyps["hold_outs"] = hyps["hold_out"]
        del hyps["hold_out"]
        print("changing hyps key 'hold_out' to 'hold_outs'")
    hyps["hold_outs"] = try_key(hyps, "hold_outs", None)
    if hyps["hold_outs"] is not None and len(hyps["hold_outs"])==0:
        hyps["hold_outs"] = None

    # Hold outs are used in the get_drops function as a way
    # to determine if a word should ever be trained on. 
    # The hold_lang default to hold_outs if nothing is argued.
    # Please forgive my blatant typing abuse and abusive overextension
    # of the use of None
    assert "hold_words" not in hyps, "You probably meant hold_lang"
    assert "hold_langs" not in hyps, "You probably meant hold_lang"
    hyps["hold_lang"] = try_key(hyps, "hold_lang", True)
    if hyps["hold_lang"] is True:
        hyps["hold_lang"] = hyps["hold_outs"]
    elif hyps["hold_lang"] is False or hyps["hold_lang"] is None:
        hyps["hold_lang"] = None
    else: hyps["hold_lang"] = set(hyps["hold_lang"])

    # The hold_actns default to hold_outs if nothing is argued.
    # hold_actns determines what final target counts will be used in game
    # Please forgive my blatant typing abuse and abusive overextension
    # of the use of None
    hyps["hold_actns"] = try_key(hyps, "hold_actns", True)
    if hyps["hold_actns"] is True:
        hyps["hold_actns"] = hyps["hold_outs"]
    elif hyps["hold_actns"] is False or hyps["hold_actns"] is None:
        hyps["hold_actns"] = None
    else: hyps["hold_actns"] = set(hyps["hold_actns"])

def hyps_error_catching(hyps):
    """
    Here we can check that the hyperparameter configuration makes sense.
    This prevents experimenter errors when setting the hyperparameters.
    """
    if try_key(hyps, "numeral_base", None) is None:
        hyps["numeral_base"] = 4

    if try_key(hyps,"blind_lang",False):
        print("Setting langall to true for blind lang")
        hyps["langall"] = True
        if try_key(hyps,"drop_perc_threshold",0)!=0:
            print("changing drop_perc_threshold to 0")
            hyps["drop_perc_threshold"] = 0

    if try_key(hyps,"bottleneck",False) and not try_key(hyps,"actnlish",False):
        hyps["rand_pdb"] = False
        hyps["spacing_limit"] = 1
        hyps["player_on_pile"] = True
        hyps["sym_distr"] = False

    if "fc_norm" in hyps:
        print("found fc_norm in hyps, changing to fc_lnorm")
        hyps["fc_lnorm"] = hyps["fc_norm"]

    msl = try_key(hyps, "min_seq_len", None)
    if msl is None or msl <= 1:
        default_val = 7
        print("Setting min_seq_len to", default_val)
        hyps["min_seq_len"] = default_val

    adder = hyps["grid_size"][-1]
    max_steps = hyps["val_targ_range"][-1]*2 + adder
    hyps_steps = try_key(hyps, "max_steps", 0)
    if max_steps > hyps_steps:
        hyps["max_steps"] = max_steps
        print("Found impossible max_steps, changing to", max_steps)

    # If model is of Transformer (TRANSFORMER) type, this is denoted
    # in the model architecture which we do not have at this point.
    # Thus, many hyperparameters are changed in the `experience.py`
    # module to protect against failed hyperparameter combinations
    # for transformers.
    if hyps["model_type"] in {"SeparateLSTM", "NSepLSTM"}:
        hyps["incl_lang_inpt"] = True
        hyps["n_lstms"] = max(2,try_key(hyps,"n_lstms",2))
        print("updating incl_lang_inpt to true for SeparateLSTM variants")
    elif hyps["model_type"] == "DblBtlComboLSTM":
        hyps["incl_lang_inpt"] = True
        print("updating incl_lang_inpt to true for DblBtlComboLSTM")
    elif hyps["model_type"] in {"Transformer", "SepTransformer"}:
        hyps["tforce"] = True

    # Convert to No-Language Variant if -1 is argued
    if hyps["use_count_words"]==BASELINE:
        if hyps["model_type"] == "SeparateLSTM":
            hyps["model_type"] = "NVaryLSTM"
            hyps["n_lstms"] = 2
        elif hyps["model_type"] == "NSepLSTM":
            hyps["model_type"] = "NVaryLSTM"
        elif hyps["model_type"] == "PreNSepLSTM":
            hyps["n_lang_lstms"] = 0
        hyps["use_count_words"] = 1
        hyps["second_phase"] = 1
        hyps["splt_feats"] = False
        hyps["skip_first_phase"] = True
        hyps["incl_lang_inpt"] = False
        hyps["incl_actn_inpt"] = False
        hyps["tforce"] = False
    elif hyps.get("aux_lang", False):
        hyps["incl_lang_inpt"] = False
        hyps["n_lang_lstms"] = 0

    if hyps["use_count_words"] == NUMERAL:
        hyps["lstm_lang"] = True
        print("setting lstm lang to true")
    elif hyps["use_count_words"] == ACTIONS:
        hyps["actnlish"] = True
        print("actnlish defaults to true for ACTIONS lang type")

    if hyps.get("tforce", False):
        hyps["lang_teacher_p"] = 1
        hyps["incl_lang_inpt"] = True
        hyps["teacher_force_val"] = True
        print("Setting teacher_force_val to True!!!!!!!!!!!")
    else:
        hyps["lang_teacher_p"] = 0

    if "langall" not in hyps and "lang_on_drops_only" in hyps:
        hyps["langall"] = not hyps["lang_on_drops_only"]
    if try_key(hyps, "lang_targs_only", False) and\
            try_key(hyps,"langall",False):
        print("Potential conflict between lang_targs_only and langall")
        print("langall takes precedence. lang will occur at all steps")
    if try_key(hyps, "actnlish", False) or hyps.get("nullese", False):
        hyps["langall"] = True
    hyps["count_targs"] = True
    print("Setting count_targs to true")
    #if hyps["use_count_words"] == 0:
    #    hyps["count_targs"] = False
    #    print("Setting count_targs to false for inequality labels")
    #else:
    #    hyps["count_targs"] = True
    #    print("Setting count_targs to true")
    hyps["n_envs"] = len(hyps["env_types"])
    if hyps["batch_size"] % hyps["n_envs"] != 0:
        print(
            "Batch size of", hyps["batch_size"],
            "must be divisible by the number of envs", hyps["n_envs"]
        )
        hyps["batch_size"] = (hyps["batch_size"]//hyps["n_envs"])*hyps["n_envs"]
        print("Changing batch_size to", hyps["batch_size"])

    for env_type in hyps["env_types"]:
        if env_type in NONVERBAL_TASK_NAMES:
            hyps["targ_range"] = [2,2]
            hyps["val_targ_range"] = [1,3]
            print("Non verbal task, setting targ range to", hyps["targ_range"])
            break
    if "grad_clip" in hyps:
        hyps["grad_norm"] = hyps["grad_clip"]
        print("grad_clip found in hyps, changing to grad_norm")
    if "incl_lang_inpts" in hyps and "incl_lang_inpt" not in hyps:
        hyps["incl_lang_inpt"] = hyps["incl_lang_inpts"]
        print("Fixing plural mistake, incl_lang_inpts to incl_lang_inpt")
    if "lstm_lang_inpt" in hyps and "incl_lang_inpt" not in hyps:
        hyps["incl_lang_inpt"] = hyps["lstm_lang_inpt"]
        print("Fixing naming mistake, lstm_lang_inpt to incl_lang_inpt")
    if "incl_actn_inpts" in hyps and "incl_actn_inpt" not in hyps:
        hyps["incl_actn_inpt"] = hyps["incl_actn_inpts"]
        print("Fixing plural mistake, incl_actn_inpts to incl_actn_inpt")
    if "lstm_actn_inpt" in hyps and "incl_actn_inpt" not in hyps:
        hyps["incl_actn_inpt"] = hyps["lstm_actn_inpt"]
        print("Fixing naming mistake, lstm_actn_inpt to incl_actn_inpt")

    if "splt_feats" not in hyps and "splt_feat" in hyps:
        hyps["splt_feats"] = hyps["splt_feat"]
        del hyps["splt_feat"]
        print("splt_feat does not exist, renaming to splt_feats")
    if not (hyps["model_type"] in {"NSepLSTM", "PreNSepLSTM"}) and\
                                    try_key(hyps,"splt_feats",False):
        raise NotImplemented

    if try_key(hyps, "pre_rand", False):
        if hyps["use_count_words"] != ENGLISH: raise NotImplemented
        hyps["skip_first_phase"] = False
        hyps["first_phase"] = 0
        s = "Conflicting hyperparameter setup. pre_rand and " +\
            "skip_first_phase. Setting skip_first_phase to false,"+\
            "Setting first_phase to 0"
        print(s)

    if hyps.get("val_max_actn", False): hyps["val_temp"] = None<|MERGE_RESOLUTION|>--- conflicted
+++ resolved
@@ -241,13 +241,8 @@
     val_mod = trainer.hyps.get("val_mod", 1)
     if not val_mod or val_mod < 0: val_mod = 1
     start_epoch = resume_epoch(trainer)
-<<<<<<< HEAD
-    val_mod = trainer.hyps.get("val_mod", 1)
-    if trainer.hyps["exp_name"]=="test": n_epochs = 4
-=======
     always_eps = set([start_epoch + i for i in range(5)])
     if trainer.hyps["exp_name"]=="test": n_epochs = 6
->>>>>>> c7cec8d1
     for epoch in range(start_epoch, n_epochs):
         if verbose:
             print()
@@ -273,32 +268,24 @@
         trainer.train(model, data_collector.exp_replay, epoch)
 
         # Validate Model by Awaiting Validation Process
-<<<<<<< HEAD
-        if epoch%val_mod==(val_mod-1) and data_collector.val_is_running:
-=======
-        if epoch>start_epoch and(epoch%val_mod==0 or epoch in always_eps):
->>>>>>> c7cec8d1
+        if (epoch%val_mod==0 or epoch-1 in always_eps)\
+                                and data_collector.val_is_running:
+            diff = val_mod if epoch >= np.max(list(always_eps))+val_mod\
+                           else 1
             if verbose:
-                print("\nAwaiting validator for epoch", epoch-1)
+                print("\nAwaiting validator for epoch", epoch-diff)
                 if type(model) == cogmtc.models.TestModel:
                     print("Len data strings dict:", len(model.data_strings))
                     for k,v in model.data_strings.items():
                         print("v:", v)
             data_collector.await_validator()
             avg_acc = data_collector.val_q.get()
-            trainer.save_best_model(shared_model, avg_acc, epoch-1)
-<<<<<<< HEAD
-        if epoch%val_mod==0 and not data_collector.val_is_running:
+            trainer.save_best_model(shared_model, avg_acc, epoch-diff)
+
+        if (epoch%val_mod==0 or epoch in always_eps) and\
+                        not data_collector.val_is_running:
             if verbose: print("\nDispatching validator")
             shared_model.load_state_dict(model.state_dict())
-=======
-
-        if epoch==start_epoch or epoch%val_mod==(val_mod-1) or\
-                            epoch in {i-1 for i in always_eps} or\
-                            epoch==n_epochs-1:
-            shared_model.load_state_dict(model.state_dict())
-            if verbose: print("\nDispatching validator")
->>>>>>> c7cec8d1
             data_collector.dispatch_validator(epoch)
 
         # Clean up the epoch
