from cogmtc.experience import DataCollector
import cogmtc.models # SimpleCNN, SimpleLSTM
from cogmtc.recorders import Recorder
from cogmtc.envs import NONVERBAL_TASK_NAMES
from cogmtc.utils.save_io import load_checkpoint
from cogmtc.utils.utils import try_key, get_loss_and_accs, BASELINE, NUMERAL, ACTIONS, ENGLISH
from cogmtc.utils.training import get_resume_checkpt

from torch.optim import Adam, RMSprop
from torch.optim.lr_scheduler import ReduceLROnPlateau, CosineAnnealingLR
import torch.nn.functional as F
import matplotlib.pyplot as plt
import torch
import numpy as np
import time
from tqdm import tqdm
import copy
import os

if torch.cuda.is_available():
    DEVICE = torch.device("cuda:0")
else:
    DEVICE = torch.device("cpu")

def train(rank, hyps, verbose=True):
    """
    This is the main training function. Argue a set of hyperparameters
    and this function will train a model to solve an openai gym task
    given an AI oracle.

    Args:
        rank: int
            the index of the distributed training system.
        hyps: dict
            a dict of hyperparams
            keys: str
            vals: object
        verbose: bool
            determines if the function should print status updates
    """

    # If resuming, hyperparameters are updated appropriately.
    # Actual checkpoint is loaded later.
    _, hyps = get_resume_checkpt(hyps, verbose=verbose)
    if hyps["use_count_words"]==0:
        print("WARNING: you are using Inequality lang type")

    # Set select defaults and seed
    hyps_default_manipulations(hyps)
    hyps_error_catching(hyps)

    # Initialize Data Collector
    # DataCollector's Initializer does Important changes to hyps
    data_collector = DataCollector(hyps)
    # Initialize model
    model = make_model(hyps)
    shared_model = make_model(hyps)
    shared_model.load_state_dict(model.state_dict())
    # Need to delete all non-leaf nodes before we share with other procs
    shared_model.prev_hs = []
    shared_model.prev_cs = []
    shared_model.hs = None
    shared_model.cs = None
    shared_model.h = None
    shared_model.c = None
    shared_model.lang = None
    shared_model.share_memory()
    # Begin collecting data
    if try_key(hyps, "trn_whls_epoch", None) is not None:
        data_collector.init_runner_procs(shared_model)
        print("Sharing model with runners")
    else:
        data_collector.init_runner_procs(None)
    # Set initial phase
    data_collector.update_phase(try_key(hyps, "first_phase", 0))
    # Record experiment settings
    try:
        recorder = Recorder(hyps, model)
    except:
        for k in sorted(hyps):
            print(k, hyps[k])
        assert False
    data_collector.validator.hyps["save_folder"] = hyps["save_folder"]
    data_collector.init_validator_proc(shared_model)
    # initialize trainer
    trainer = Trainer(hyps, model, recorder, verbose=verbose)
    # Skip first phase if true or if first_phase differs from phase
    # of trainer.
    first_phase = try_key(hyps, "first_phase", 0)
    skip_first_phase = try_key(hyps,"skip_first_phase",False)
    #hyps_error_catching(hyps)
    if not skip_first_phase and trainer.phase == first_phase:
        s = "\n\nBeginning First Phase: " + str(trainer.phase)
        recorder.write_to_log(s)
        print(s)
        data_collector.dispatch_runners()
        # Loop training
        if "pre_epochs" in hyps:
            n_epochs = hyps["pre_epochs"]
        else:
            n_epochs = hyps["lang_epochs"] if first_phase==0 else\
                       hyps["actn_epochs"]
        training_loop(
            n_epochs,
            data_collector,
            trainer,
            model,
            shared_model,
            verbose=verbose
        )
        data_collector.await_runners()
        data_collector.exp_replay.clear_experience()
    # Update phase accross training
    trainer.phase = hyps["second_phase"]
    data_collector.update_phase(trainer.phase)
    data_collector.dispatch_runners()
    # Fresh optimizer
    trainer.set_optimizer_and_scheduler(
        model,
        hyps["optim_type"],
        hyps["lr"],
        try_key(hyps, "resume_folder", None)
    )
    if "n_epochs" in hyps:
        n_epochs = hyps["n_epochs"]
    else:
        n_epochs = hyps["actn_epochs"] if first_phase==0 else\
                   hyps["lang_epochs"]
    s = "\n\nBeginning Second Phase: " + str(trainer.phase)
    recorder.write_to_log(s)
    print(s)
    training_loop(
        n_epochs,
        data_collector,
        trainer,
        model,
        shared_model,
        verbose=verbose
    )
    trainer.end_training(data_collector, shared_model)

def make_model(hyps):
    """
    Makes the model. The model type specified in the hyperparams must
    be imported into the global scope.

    Args:
        hyps: dict
            dict of hyperparameters. See `README.md` for details
    """
    model = cogmtc.models.__dict__[hyps["model_type"]](**hyps).to(DEVICE)
    folder = try_key(hyps, "resume_folder", None)
    init_checkpt = try_key(hyps, "init_checkpt", None)
    lang_checkpt = try_key(hyps, "lang_checkpt", None)
    if folder is not None and folder != "":
        checkpt, _ = get_resume_checkpt(
            hyps, in_place=False, verbose=False
        )
        print("Initializing model checkpoint from", folder)
        model.load_state_dict(checkpt["state_dict"])
    elif init_checkpt is not None and init_checkpt.strip()!="":
        if not os.path.exists(init_checkpt):
            init_checkpt = os.path.join(hyps["save_root"], init_checkpt)
        print("Initializing from checkpoint", init_checkpt)
        checkpt = load_checkpoint(init_checkpt)
        try:
            model.load_state_dict(checkpt["state_dict"])
        except:
            sd = checkpt["state_dict"]
            sync_keys = [
                "cdtnl_idxs", "cnn.cdtnl_idxs", 
                "lang_consolidator.embeddings.weight",
                "lang_denses.0.5.weight",
                "lang_denses.0.5.bias",
            ]
            mskeys = set(model.state_dict().keys())
            sym_diff = mskeys.symmetric_difference(set(sd.keys()))
            if len(sym_diff)>0:
                print("State Dict Symmetric Difference")
                for k in sym_diff: 
                    if k in mskeys:
                        print("MODEL:", k, model.state_dict()[k].shape)
                    else:
                        print("CHECKPT:", k, sd[k].shape)

            for key in sync_keys:
                if key in model.state_dict():
                    sd[key] = model.state_dict()[key]
            model.load_state_dict(sd)
    elif lang_checkpt is not None and lang_checkpt.strip()!="":
        print("Loading language model", lang_checkpt)
        print("Training will skip to second phase")
        checkpt = load_checkpoint(lang_checkpt, phase=0)
        model.load_state_dict(checkpt["state_dict"])
    return model

def resume_epoch(trainer):
    """
    If the training is resuming from a checkpoint and the phase of the
    checkpoint matches the phase of the trainer, then this function
    returns the epoch of the resumed checkpoint

    Args:
        trainer: Trainer
            a Trainer object. Must have valid hyps member
    Returns:
        epoch: int
            if the phase of the trainer and the checkpoint match, this
            will be the epoch of the checkpoint. In all other cases,
            defaults to 0.
    """
    folder = try_key(trainer.hyps, "resume_folder", "")
    if folder is not None and folder != "":
        checkpt = load_checkpoint(folder)
        if checkpt["phase"] == trainer.phase:
            epoch = try_key(checkpt,"epoch",0)
            if epoch > 0: epoch = epoch + 1
            return epoch
    return 0

def training_loop(n_epochs,
                  data_collector,
                  trainer,
                  model,
                  shared_model,
                  verbose=True):
    """
    The epoch level training loop.

    Args:
        n_epochs: int
            the number of epochs to train for
        data_collector: DataCollector
        trainer: Trainer
        model: Model
        shared_mode: Model
            deep copy of model with shared weights
    """
    # Potentially modify starting epoch for resumption of previous
    # training. Defaults to 0 if not resuming or not same phase
    double_mod_at_epochs = trainer.hyps.get("double_val_mod", [])
    val_mod = trainer.hyps.get("val_mod", 1)
    if not val_mod or val_mod < 0: val_mod = 1
    start_epoch = resume_epoch(trainer)
    always_eps = trainer.hyps.get("always_epochs", None)
    if always_eps is None: always_eps = 0
    always_eps = set([start_epoch + i for i in range(always_eps)])
    if trainer.hyps["exp_name"]=="test": n_epochs = 6
    for epoch in range(start_epoch, n_epochs):
        if epoch in double_mod_at_epochs: val_mod *= 2
        if verbose:
            print()
            print("Phase:",
                trainer.phase,
                "-- Epoch",
                epoch,
                "--",
                trainer.hyps["save_folder"]
            )
        # Run environments, automatically fills experience replay's
        # shared_exp tensors
        data_collector.await_runners()
        # Copies the shared exp so that runners can collect
        # during training
        data_collector.exp_replay.harvest_exp(trainer.phase)
        data_collector.dispatch_runners()
        if try_key(trainer.hyps, "incr_seq_len", False):
            max_sl = data_collector.exp_replay.max_seq_len
            min_sl = trainer.hyps["min_seq_len"]
            seqlen = min_sl + epoch * (n_epochs//(max_sl-min_sl))
            data_collector.exp_replay.seq_len = seqlen
        trainer.train(model, data_collector.exp_replay, epoch)

        # Validate Model by Awaiting Validation Process
        if (epoch%val_mod==0 or epoch-1 in always_eps)\
                                and data_collector.val_is_running:
            diff = val_mod if epoch >= np.max(list(always_eps))+val_mod\
                           else 1
            if verbose:
                print("\nAwaiting validator for epoch", epoch-diff)
                if type(model) == cogmtc.models.TestModel:
                    print("Len data strings dict:", len(model.data_strings))
                    for k,v in model.data_strings.items():
                        print("v:", v)
            data_collector.await_validator()
            avg_acc = data_collector.val_q.get()
            trainer.save_best_model(shared_model, avg_acc, epoch-diff)

        if (epoch%val_mod==0 or epoch in always_eps) and\
                        not data_collector.val_is_running:
            if verbose: print("\nDispatching validator")
            shared_model.load_state_dict(model.state_dict())
            data_collector.dispatch_validator(epoch)

        # Clean up the epoch
        trainer.end_epoch(epoch, n_epochs, model)
    if data_collector.val_is_running:
        if verbose:
            print("Awaiting validator")
        data_collector.await_validator()

class Trainer:
    """
    This class handles the training of the model.
    """
    def __init__(self, hyps, model, recorder, verbose=True):
        """
        Args:
            hyps: dict
                keys: str
                vals: object
            model: torch.Module
            recorder: Recorder
                an object for recording the details of the experiment
            verbose: bool
                if true, some functions will print updates to the
                console
        """
        self.hyps = hyps
        self.model = model
        self.recorder = recorder
        self.verbose = verbose
        #phase: int [0,1,2]
        #    the phase of the training (is it (0) training the
        #    language network or (1) training the action network or
        #    (2) both together)
        self.phase = self.init_phase()
        self.set_optimizer_and_scheduler(
            self.model,
            self.hyps["optim_type"],
            self.hyps["lr"],
            try_key(self.hyps, "resume_folder", None)
        )
        self.loss_fxn = getattr(F, self.hyps["loss_fxn"])

    def init_phase(self):
        """
        Initializes the phase of the training depending on if the
        training is resuming from a checkpoint.

        Returns:
            phase: int
                either 0 or the phase that the resume model left off at
                during its previous training
        """
        folder = try_key(self.hyps, "resume_folder", "")
        lang_checkpt = try_key(self.hyps, "lang_checkpt", None)
        if folder is not None and folder.strip() != "":
            checkpt = load_checkpoint(folder)
            return try_key(
                checkpt,
                "phase",
                try_key(self.hyps,"first_phase",0)
            )
        # Skip first phase if init from lang_checkpt
        elif lang_checkpt is not None and lang_checkpt.strip()!="":
            return self.hyps["second_phase"]
        return try_key(self.hyps, "first_phase", 0)

    def set_optimizer_and_scheduler(self,
                                    model,
                                    optim_type,
                                    lr,
                                    resume_folder=""):
        """
        Initializes an optimizer using the model parameters and the
        hyperparameters. Also sets a scheduler for the optimizer's
        learning rate.

        If a resume_folder is argued and the phase
        of the resume folder matches the current phase, then the
        optim_dict will be loaded from the resume folder.

        Args:
            model: Model or torch.Module
                any object that implements a `.parameters()` member
                function that returns a sequence of torch.Parameters
            optim_type: str (one of [Adam, RMSprop])
                the type of optimizer. 
            lr: float
                the learning rate
            resume_folder: str (optional)
                a model folder to resume training from. if a valid
                path is argued and the phase of the last checkpt is
                the same as the current phase, the optimizer loads
                thes saved optim_dict
        Returns:
            optim: torch optimizer
                the model optimizer
        """
        self.optim = globals()[optim_type](
            list(model.parameters()),
            lr=lr,
            weight_decay=self.hyps["l2"]
        )
        if resume_folder is not None and resume_folder != "":
            checkpt = load_checkpoint(resume_folder)
            # If same phase, then we want to load the state dict
            # otherwise it means that we originally resumed from phase
            # 0 and now we're past that so we won't want to load the sd
            if try_key(checkpt, "phase", None) == self.phase:
                self.optim.load_state_dict(checkpt["optim_dict"])
            elif try_key(checkpt["stats"],"phase",None) == self.phase:
                self.optim.load_state_dict(checkpt["optim_dict"])

        s = "ReduceLROnPlateau"
        if try_key(self.hyps, "lr_scheduler", s) == s:
            self.scheduler = ReduceLROnPlateau(
                self.optim,
                mode='min',
                factor=try_key(self.hyps,"factor", 0.9),
                patience=try_key(self.hyps, "patience", 10),
                threshold=try_key(self.hyps, "threshold", 0.0001),
                min_lr=try_key(self.hyps, "min_lr", 0),
                verbose=self.verbose
            )
        elif try_key(self.hyps, "lr_scheduler", s) == "CosineAnnealingLR":
            self.scheduler = CosineAnnealingLR(
                self.optim,
                T_max=self.hyps["n_epochs"],
                eta_min=try_key(self.hyps,"min_lr", 1e-7)
            )
        else:
            raise NotImplemented

    def reset_model(self, model, batch_size):
        """
        Determines what type of reset to do. If the data is provided
        in a random order, the model is simply reset. If, however,
        the data is provided in sequence, we must store the h value
        from the first forward loop in the last training loop.
        """
        if self.hyps["randomize_order"]:
            model.reset(batch_size=batch_size)
        elif try_key(self.hyps, "roll_data", True):
            model.reset_to_step(step=0)
        else:
            model.reset_to_step(step=-1)

    def train(self, model, data_iter, epoch):
        """
        This function handles the actual training. It loops through the
        available data from the experience replay to train the model.

        Args:
            model: torch.Module
                the model to be trained
            data_iter: iterable
                an iterable of the collected experience/data. each 
                iteration must return a dict of data with the keys:
                    obs: torch Float Tensor (N, S, C, H, W)
                    actns: torch Long Tensor (N,S)
                    dones: torch Long Tensor (N,S)
                    n_targs: None or torch LongTensor (N,S)
                The iter must also implement the __len__ member so that
                the data can be easily looped through.
        """
        n_loops = try_key(self.hyps, "n_inner_loops", 1)
        for loop in range(n_loops):
            if torch.cuda.is_available(): torch.cuda.empty_cache()
            model.train()
            model.reset(self.hyps['batch_size'])
            for i,data in enumerate(data_iter):
                iter_start = time.time()
                self.optim.zero_grad()
                obs =   data["obs"]
                actns = data["actns"]
                dones = data["dones"]
                drops = data["drops"]
                n_items = data["n_items"]
                n_targs = data["n_targs"]
                labels = data["lang_labels"]
                tasks = data["tasks"]
                masks = data["masks"]

                if self.phase == 0 and try_key(self.hyps,"blind_lang",False):
                    obs = torch.zeros_like(obs)
                    dones = torch.zeros_like(dones)
                    reps = self.hyps["lang_range"][1]*2
                    if i % reps == reps-1:
                        dones[:,0] = 1


                # Testing
                #############
                if epoch > -1 and self.hyps["exp_name"]=="test" and\
                                try_key(self.hyps,"static_render",False):
                    grabs = data["grabs"]
                    #print("train grabs:")
                    #for row in range(len(drops)):
                    #    print(grabs[row].cpu().numpy())
                    #print("train n_targs:")
                    #for row in range(len(drops)):
                    #    print(n_targs[row].cpu().numpy())
                    #print("train n_items:")
                    #for row in range(len(drops)):
                    #    print(n_items[row].cpu().numpy())
                    #print("train drops:")
                    #for row in range(len(drops)):
                    #    print(drops[row].cpu().numpy())
                    #print("lang labels:")
                    #for row in range(len(drops)):
                    #    print(labels[row].cpu().numpy())
                    #print("train actns:")
                    #for row in range(len(drops)):
                    #    print(actns[row].cpu().numpy())

                    print("Starting new loop")
                    #o = obs.detach().cpu().data.numpy()
                    #o = o[:,:, 0].transpose((0,2,1,3)).reshape(-1, o.shape[2]*o.shape[1])
                    #fig = plt.figure(figsize=(10,10))
                    #plt.imshow(o)
                    #plt.savefig("imgs/epoch{}_iter{}.png".format(epoch, i))
                    ##plt.show()
                    print("NULL:", self.hyps["null_label"])
                    for row in range(min(len(obs),5)):
                        print("row:",row)
                        for ii,o in enumerate(obs[row].detach().cpu().numpy()):
                            print("seq:", ii)
                            print("n_items:", n_items[row,ii].cpu().numpy())
                            print("n_targs:", n_targs[row,ii].cpu().numpy())
                            print("drops:", drops[row,ii].cpu().numpy())
                            print("labels:", labels[row,ii].cpu().numpy())
                            print("isPop:", data["is_pop"][row,ii].cpu().numpy())
                            print("actns:", actns[row,ii].cpu().numpy())
                            print("isanim:", data["is_animating"][row,ii].cpu().numpy())
                            print("masks:", masks[row,ii].cpu().numpy())
                            print("tasks:", tasks[row,ii].cpu().numpy())
                            print()
                            time.sleep(1)
                            #plt.imshow(o.transpose((1,2,0)).squeeze())
                            #plt.show()
                    ##        #plt.savefig("imgs/epoch{}_row{}_samp{}.png".format(epoch, row, ii))
                ###############

                # Resets to h value to appropriate step of last loop
                self.reset_model(model, len(obs))

                # If no drops exist during phase 0, no point in carrying out
                # the backprop loop
                if (drops.sum() == 0 and self.phase != 1) \
                                    or masks.float().sum() == len(masks):
                    print("No drops in loop", i, "... continuing")
                    with torch.no_grad():
                        logits, langs = model(
                            obs.to(DEVICE),
                            dones=dones.to(DEVICE),
                            tasks=tasks.to(DEVICE),
                            masks=masks.to(DEVICE)
                        )
                    continue

                inps = None
                if self.hyps.get("incl_lang_inpt", False):
                    # teacher forcing by probability p
                    p = self.hyps.get( "lang_teacher_p", 0)
                    if np.random.random() < p:
                        inps = labels.long()
                        if self.hyps.get("shuffle_teacher_lang",False):
                            s = inps.shape
                            perm = torch.randperm(int(np.prod(s))).long()
                            inps = inps.reshape(-1)[perm].reshape(s)
                        inps = inps.to(DEVICE)

                # model uses dones if it is recurrent
                logits, langs = model(
                    obs.to(DEVICE),
                    dones=dones.to(DEVICE),
                    tasks=tasks.to(DEVICE),
                    n_targs=n_targs.to(DEVICE),
                    masks=masks.to(DEVICE),
                    lang_inpts=inps
                )

                loss, losses, accs = get_loss_and_accs(
                    phase=self.phase,
                    loss_fxn=self.loss_fxn,
                    actn_preds=logits,
                    lang_preds=langs,
                    actn_targs=actns,
                    lang_targs=labels,
                    masks=masks,
                    drops=drops,
                    n_targs=n_targs,
                    n_items=n_items,
                    prepender="train",
                    lang_p=self.hyps["lang_p"],
                    # this only matters if using NUMERAL system
                    lang_size=self.hyps["lang_size"],
                    # this only matters if using NUMERAL system
                    use_count_words=self.hyps["use_count_words"],
                    null_alpha=try_key(self.hyps, "null_alpha", 0.1)
                )
                # Backprop and update
                loss.backward()
                if try_key(self.hyps, "grad_norm", 0):
                    torch.nn.utils.clip_grad_norm_(
                        model.parameters(),
                        self.hyps["grad_norm"]
                    )
                if try_key(self.hyps, "drop_grad", 0):
                    drop_p = self.hyps["drop_grad"]
                    for p in model.parameters():
                        if hasattr(p.grad, "data"):
                            drop_mask = torch.rand_like(p.grad.data)<drop_p
                            p.grad.data[drop_mask] = 0
                self.optim.step()
                # Calc acc
                # Record metrics
                metrics = {
                    "train_loss": loss.item(),
                    **losses,
                    **accs}
                self.recorder.track_loop(metrics)
                key = "train_lang_acc" if self.phase==0 else "train_actn_acc"
                self.print_loop(
                    i,
                    len(data_iter),
                    loss.item(),
                    try_key(accs,key,try_key(losses,"train_actn_loss",None)),
                    iter_start
                )
                if self.hyps["exp_name"] == "test" and i >= 2: break
            key = "train_lang_loss" if self.phase==0 else "train_actn_loss"
            s = "ReduceLROnPlateau"
            if try_key(self.hyps, "lr_scheduler", s) == s:
                self.scheduler.step(
                    np.mean(self.recorder.metrics[key])
                )
            else:
                self.scheduler.step()

    def print_loop(self,
                   loop_count,
                   max_loops,
                   loss,
                   acc,
                   iter_start):
        """
        Printing statement for inner loop in the epoch.

        Args:
            loop_count: int
                the current loop
            max_loops: int
                the number of loops in the epoch
            loss: float
                the calculated loss
            acc: float
                the calculated accuracy
            iter_start: float
                a timestamp collected at the start of the loop
        """
        s = "Loss:{:.5f} | Acc:{:.5f} | {:.0f}% | t:{:.2f}"
        s = s.format(
            loss,
            acc,
            loop_count/max_loops*100,
            time.time()-iter_start
        )
        print(s, end=len(s)//4*" " + "\r")

    def calc_targ_accs(self,
        n_targs,
        n_items,
        n_aligned,
        prepender="val",
        **kwargs
    ):
        """
        Calculates the accuracy of the episodes with regards to matching
        the correct number of objects.

        Args:
            n_targs: ndarray or long tensor (N,)
                Collects the number of targets in the episode
                only relevant if using a gordongames
                environment variant
            n_items: ndarray or long tensor (N,)
                Collects the number of items over the course of
                the episode. only relevant if using a
                gordongames environment variant
            n_aligned: ndarray or long tensor (N,)
                Collects the number of items that are aligned
                with targets over the course of the episode.
                only relevant if using a gordongames
                environment variant
            prepender: str
                a simple string prepended to each key in the returned
                dict
        Returns:
            metrics: dict
                keys: str
                    "error": float
                        the difference between the number of target
                        objects and the number of item objects
                    "coef_of_var": float
                        the coefficient of variation. The avg error
                        divided by the goal size
                    "stddev": float
                        the standard deviation of the n_item responses.
                    "mean_resp": float
                        the mean response of the n_item responses.
        """
        fxns = {
            "error": calc_error,
            "coef_of_var": coef_of_var,
            "stddev": stddev,
            "mean_resp": mean_resp,
        }
        metrics = dict()
        if type(n_targs) == torch.Tensor:
            n_targs = n_targs.detach().cpu().numpy()
        if type(n_items) == torch.Tensor:
            n_items = n_items.detach().cpu().numpy()
        if type(n_aligned) == torch.Tensor:
            n_aligned = n_aligned.detach().cpu().numpy()
        inpts = {
            "n_items":  n_items,
            "n_targs":  n_targs,
            "n_aligned":n_aligned,
        }
        categories = set(n_targs.astype(np.int))
        for key,fxn in fxns.items():
            metrics[prepender+"_"+ key] = fxn(**inpts)
            # Calc for each specific target count
            for cat in categories:
                targs = n_targs[n_targs==cat]
                items = n_items[n_targs==cat]
                aligned = n_aligned[n_targs==cat]
                if len(targs)==0 or len(items)==0 or len(aligned)==0:
                    continue
                metrics[prepender+"_"+key+"_"+str(cat)] = fxn(
                    n_items=items,
                    n_targs=targs,
                    n_aligned=aligned,
                )
        return metrics

    def save_best_model(self, model, score, epoch):
        """
        If accuracy is best yet saves the model as the best model.
        Only use for phases 1 and 2 

        Args:
            model: torch Module
            score: float
                validation accuracy or some other score where greater
                is better.
            epoch: int
                the epoch associated with the model
        """
        if self.phase == 0: return # the score is generally the actn acc
        self.recorder.save_best_model(model, score, epoch, self.phase)

    def end_epoch(self, epoch, n_epochs, model):
        """
        Records, prints, cleans up the epoch statistics. Also handles
        the training wheels probabilities. Call this function at the
        end of an epoch.

        Args:
            epoch: int
                the epoch that has just finished.
            n_epochs: int
                the total epoch count
        """
        self.recorder.save_epoch_stats(
            self.phase,
            epoch,
            self.model,
            self.optim,
            verbose=self.verbose
        )
        self.recorder.reset_stats()

        trn_whls = try_key(self.hyps, "trn_whls_epoch", None)
        trn_whls_off = trn_whls is not None and epoch >= trn_whls
        if self.phase != 0 and trn_whls_off:
            model.trn_whls = self.update_trn_whls_p(epoch, n_epochs)

    def update_trn_whls_p(self,epoch, n_epochs):
        """
        Updates the training wheels probability where trn_whls_p is
        the probability of using the oracle to pick an action and 
        1-trn_whls_p is the probability of using the agent to select
        an action.. The trn_whls_p is linearly decreased from its
        initial value to the trn_whls_min value over the course of
        the trn_whls_epoch to the final epoch.

        Args:
            epoch: int
                the epoch that has just finished.
            n_epochs: int
                the total epoch count
        """
        p = self.hyps["trn_whls_p"]
        whls_epoch = self.hyps["trn_whls_epoch"]
        progress = float(epoch-whls_epoch)/float(n_epochs-whls_epoch)
        whls_min = self.hyps["trn_whls_min"]
        return max(p - (p-whls_min)*progress, whls_min)

    def end_training(self, data_collector, shared_model):
        """
        Perform all cleanup actions here. Mainly recording the best
        metrics.
        
        Args:
            data_collector: DataCollector
            shared_model: shared torch nn Module
        """
        print("Ending training for", data_collector.hyps["save_folder"])
        data_collector.terminate_procs()
        keys = list(data_collector.exp_replay.shared_exp.keys())
        for k in keys:
            t = data_collector.exp_replay.shared_exp[k]
            del t
            del data_collector.exp_replay.shared_exp[k]
        del shared_model
        del data_collector.exp_replay
        del data_collector.gate_q
        del data_collector.stop_q
        del data_collector.val_gate_q
        del data_collector.val_stop_q
        del data_collector.phase_q
        del data_collector.terminate_q
        del data_collector

def mean_resp(n_items, **kwargs):
    """
    Args:
        n_items: ndarray (same dims as n_targs)
    Returns:
        mean: float
            the standard deviation of the responses
    """
    return n_items.mean()

def stddev(n_items, **kwargs):
    """
    Args:
        n_items: ndarray (same dims as n_targs)
    Returns:
        std: float
            the standard deviation of the responses
    """
    return n_items.std()

def calc_error(n_items, n_targs, **kwargs):
    """
    The square root of the mean squared distance between n_items and 
    n_targs.

    Args:
        n_items: ndarray (same dims as n_targs)
        n_targs: ndarray (same dims as n_items)
    Returns:
        error: float
            the square root of the average squared distance from the
            goal.
    """
    return np.sqrt(((n_items-n_targs)**2).mean())

def coef_of_var(n_items, n_targs, **kwargs):
    """
    Returns the coefficient of variation which is the error divided
    by the average n_targs

    Args:
        n_items: ndarray (same dims as n_targs)
        n_targs: ndarray (same dims as n_items)
    Returns:
        coef_var: float
            the error divided by the average n_targs
    """
    if len(n_items) == 0: return np.inf
    mean = n_items.mean()
    if mean == 0: return np.inf
    return n_items.std()/n_items.mean()

def perc_aligned(n_aligned, n_targs, **kwargs):
    """
    Calculates the percent of items that are aligned

    Args:
        n_aligned: ndarray (same dims as n_targs)
        n_targs: ndarray (same dims as n_aligned)
    Returns:
        perc: float
            the average percent aligned over all entries
    """
    perc = n_aligned/n_targs
    return perc.mean()*100

def perc_unaligned(n_items, n_aligned, n_targs, **kwargs):
    """
    Calculates the percent of items that are unaligned

    Args:
        n_items: ndarray (same dims as n_targs)
        n_aligned: ndarray (same dims as n_targs)
        n_targs: ndarray (same dims as n_items)
    Returns:
        perc: float
            the average percent unaligned over all entries
    """
    perc = (n_items-n_aligned)/n_targs
    return perc.mean()*100

def perc_over(n_items, n_targs, **kwargs):
    """
    Calculates the average proportion in which the number of items
    was greater than the number of targets. If the number of items
    was less than or equal to the number of targets, that entry is
    counted as 0%

    Args:
        n_items: ndarray (same dims as n_targs)
        n_targs: ndarray (same dims as n_items)
    Returns:
        perc: float
            the average amount of items over the number of targets
    """
    n_items = n_items.copy()
    n_items[n_items<n_targs] = n_targs[n_items<n_targs]
    perc = (n_items-n_targs)/n_targs
    return perc.mean()*100

def perc_under(n_items, n_targs, **kwargs):
    """
    Calculates the average proportion in which the number of items
    was less than the number of targets. If the number of items
    was greater than or equal to the number of targets, that entry is
    counted as 0%

    Args:
        n_items: ndarray (same dims as n_targs)
        n_targs: ndarray (same dims as n_items)
    Returns:
        perc: float
            the average amount of items less than the number of targets
    """
    n_items = n_items.copy()
    n_items[n_items>n_targs] = n_targs[n_items>n_targs]
    perc = (n_targs-n_items)/n_targs
    return perc.mean()*100

def perc_off(n_items, n_targs, **kwargs):
    """
    Calculates the average proportion in which the number of items
    was different than the number of targets.

    Args:
        n_items: ndarray (same dims as n_targs)
        n_targs: ndarray (same dims as n_items)
    Returns:
        perc: float
            the average amount of items different than the number of
            targets
    """
    perc = torch.abs(n_targs-n_items)/n_targs
    return perc.mean()*100

def perc_correct(n_aligned, n_targs, **kwargs):
    """
    Calculates the average proportion in which the number of aligned
    items is equal to the number of targets.

    Args:
        n_aligned: ndarray (same dims as n_targs)
        n_targs: ndarray (same dims as n_aligned)
    Returns:
        perc: float
            the average number of entries in which the number of
            aligned items is equal to the number of targets.
    """
    perc = (n_aligned == n_targs)
    return perc.mean()*100

def hyps_default_manipulations(hyps):
    """
    Here we can do some manipulations to ensure select defaults are
    correct.
    """
    # Set random seeds
    hyps['seed'] = try_key(hyps,'seed', int(time.time()))
    seed = hyps["seed"]
    np.random.seed(seed)
    torch.backends.cudnn.deterministic = True
    torch.backends.cudnn.benchmark = False
    torch.manual_seed(seed)
    torch.cuda.manual_seed(seed)
    torch.cuda.manual_seed_all(seed)

    # Handle Hold Outs
    if "hold_out" in hyps and "hold_outs" not in hyps:
        hyps["hold_outs"] = hyps["hold_out"]
        del hyps["hold_out"]
        print("changing hyps key 'hold_out' to 'hold_outs'")
    hyps["hold_outs"] = try_key(hyps, "hold_outs", None)
    if hyps["hold_outs"] is not None and len(hyps["hold_outs"])==0:
        hyps["hold_outs"] = None

    # Hold outs are used in the get_drops function as a way
    # to determine if a word should ever be trained on. 
    # The hold_lang default to hold_outs if nothing is argued.
    # Please forgive my blatant typing abuse and abusive overextension
    # of the use of None
    assert "hold_words" not in hyps, "You probably meant hold_lang"
    assert "hold_langs" not in hyps, "You probably meant hold_lang"
    hyps["hold_lang"] = try_key(hyps, "hold_lang", True)
    if hyps["hold_lang"] is True:
        hyps["hold_lang"] = hyps["hold_outs"]
    elif hyps["hold_lang"] is False or hyps["hold_lang"] is None:
        hyps["hold_lang"] = None
    else: hyps["hold_lang"] = set(hyps["hold_lang"])

    # The hold_actns default to hold_outs if nothing is argued.
    # hold_actns determines what final target counts will be used in game
    # Please forgive my blatant typing abuse and abusive overextension
    # of the use of None
    hyps["hold_actns"] = try_key(hyps, "hold_actns", True)
    if hyps["hold_actns"] is True:
        hyps["hold_actns"] = hyps["hold_outs"]
    elif hyps["hold_actns"] is False or hyps["hold_actns"] is None:
        hyps["hold_actns"] = None
    else: hyps["hold_actns"] = set(hyps["hold_actns"])

def hyps_error_catching(hyps):
    """
    Here we can check that the hyperparameter configuration makes sense.
    This prevents experimenter errors when setting the hyperparameters.
    """
    if try_key(hyps, "numeral_base", None) is None:
        hyps["numeral_base"] = 4

    if try_key(hyps,"blind_lang",False):
        print("Setting langall to true for blind lang")
        hyps["langall"] = True
        if try_key(hyps,"drop_perc_threshold",0)!=0:
            print("changing drop_perc_threshold to 0")
            hyps["drop_perc_threshold"] = 0

    if try_key(hyps,"bottleneck",False) and not try_key(hyps,"actnlish",False):
        hyps["rand_pdb"] = False
        hyps["spacing_limit"] = 1
        hyps["player_on_pile"] = True
        hyps["sym_distr"] = False

    if "fc_norm" in hyps:
        print("found fc_norm in hyps, changing to fc_lnorm")
        hyps["fc_lnorm"] = hyps["fc_norm"]

    msl = try_key(hyps, "min_seq_len", None)
    if msl is None or msl <= 1:
        default_val = 7
        print("Setting min_seq_len to", default_val)
        hyps["min_seq_len"] = default_val

    adder = hyps["grid_size"][-1]
    max_steps = hyps["val_targ_range"][-1]*2 + adder
    hyps_steps = try_key(hyps, "max_steps", 0)
    if max_steps > hyps_steps:
        hyps["max_steps"] = max_steps
        print("Found impossible max_steps, changing to", max_steps)

    # If model is of Transformer (TRANSFORMER) type, this is denoted
    # in the model architecture which we do not have at this point.
    # Thus, many hyperparameters are changed in the `experience.py`
    # module to protect against failed hyperparameter combinations
    # for transformers.
    if hyps["model_type"] in {"SeparateLSTM", "NSepLSTM"}:
        hyps["incl_lang_inpt"] = True
        hyps["n_lstms"] = max(2,try_key(hyps,"n_lstms",2))
        print("updating incl_lang_inpt to true for SeparateLSTM variants")
    elif hyps["model_type"] == "DblBtlComboLSTM":
        hyps["incl_lang_inpt"] = True
        print("updating incl_lang_inpt to true for DblBtlComboLSTM")
    elif hyps["model_type"] in {"Transformer", "SepTransformer"}:
        hyps["tforce"] = True

    # Convert to No-Language Variant if -1 is argued
    if hyps["use_count_words"]==BASELINE:
        if hyps["model_type"] == "SeparateLSTM":
            hyps["model_type"] = "NVaryLSTM"
            hyps["n_lstms"] = 2
        elif hyps["model_type"] == "NSepLSTM":
            hyps["model_type"] = "NVaryLSTM"
        elif hyps["model_type"] == "PreNSepLSTM":
            hyps["n_lang_lstms"] = 0
        hyps["use_count_words"] = 1
        hyps["second_phase"] = 1
        hyps["splt_feats"] = False
        hyps["skip_first_phase"] = True
        hyps["incl_lang_inpt"] = False
        hyps["incl_actn_inpt"] = False
        hyps["tforce"] = False
    elif hyps.get("aux_lang", False):
        hyps["incl_lang_inpt"] = False
<<<<<<< HEAD
        hyps["n_lang_lstms"] = 0
=======
>>>>>>> cf35bb19

    if hyps["use_count_words"] == NUMERAL:
        hyps["lstm_lang"] = True
        print("setting lstm lang to true")
    elif hyps["use_count_words"] == ACTIONS:
        hyps["actnlish"] = True
        print("actnlish defaults to true for ACTIONS lang type")

    if hyps.get("tforce", False):
        hyps["lang_teacher_p"] = 1
        hyps["incl_lang_inpt"] = True
        hyps["teacher_force_val"] = True
        print("Setting teacher_force_val to True!!!!!!!!!!!")
    else:
        hyps["lang_teacher_p"] = 0

    if "langall" not in hyps and "lang_on_drops_only" in hyps:
        hyps["langall"] = not hyps["lang_on_drops_only"]
    if try_key(hyps, "lang_targs_only", False) and\
            try_key(hyps,"langall",False):
        print("Potential conflict between lang_targs_only and langall")
        print("langall takes precedence. lang will occur at all steps")
    if try_key(hyps, "actnlish", False) or hyps.get("nullese", False):
        hyps["langall"] = True
    hyps["count_targs"] = True
    print("Setting count_targs to true")
    #if hyps["use_count_words"] == 0:
    #    hyps["count_targs"] = False
    #    print("Setting count_targs to false for inequality labels")
    #else:
    #    hyps["count_targs"] = True
    #    print("Setting count_targs to true")
    hyps["n_envs"] = len(hyps["env_types"])
    if hyps["batch_size"] % hyps["n_envs"] != 0:
        print(
            "Batch size of", hyps["batch_size"],
            "must be divisible by the number of envs", hyps["n_envs"]
        )
        hyps["batch_size"] = (hyps["batch_size"]//hyps["n_envs"])*hyps["n_envs"]
        print("Changing batch_size to", hyps["batch_size"])

    for env_type in hyps["env_types"]:
        if env_type in NONVERBAL_TASK_NAMES:
            hyps["targ_range"] = [2,2]
            hyps["val_targ_range"] = [1,3]
            print("Non verbal task, setting targ range to", hyps["targ_range"])
            break
    if "grad_clip" in hyps:
        hyps["grad_norm"] = hyps["grad_clip"]
        print("grad_clip found in hyps, changing to grad_norm")
    if "incl_lang_inpts" in hyps and "incl_lang_inpt" not in hyps:
        hyps["incl_lang_inpt"] = hyps["incl_lang_inpts"]
        print("Fixing plural mistake, incl_lang_inpts to incl_lang_inpt")
    if "lstm_lang_inpt" in hyps and "incl_lang_inpt" not in hyps:
        hyps["incl_lang_inpt"] = hyps["lstm_lang_inpt"]
        print("Fixing naming mistake, lstm_lang_inpt to incl_lang_inpt")
    if "incl_actn_inpts" in hyps and "incl_actn_inpt" not in hyps:
        hyps["incl_actn_inpt"] = hyps["incl_actn_inpts"]
        print("Fixing plural mistake, incl_actn_inpts to incl_actn_inpt")
    if "lstm_actn_inpt" in hyps and "incl_actn_inpt" not in hyps:
        hyps["incl_actn_inpt"] = hyps["lstm_actn_inpt"]
        print("Fixing naming mistake, lstm_actn_inpt to incl_actn_inpt")

    if "splt_feats" not in hyps and "splt_feat" in hyps:
        hyps["splt_feats"] = hyps["splt_feat"]
        del hyps["splt_feat"]
        print("splt_feat does not exist, renaming to splt_feats")
    if not (hyps["model_type"] in {"NSepLSTM", "PreNSepLSTM"}) and\
                                    try_key(hyps,"splt_feats",False):
        raise NotImplemented

    if try_key(hyps, "pre_rand", False):
        if hyps["use_count_words"] != ENGLISH: raise NotImplemented
        hyps["skip_first_phase"] = False
        hyps["first_phase"] = 0
        s = "Conflicting hyperparameter setup. pre_rand and " +\
            "skip_first_phase. Setting skip_first_phase to false,"+\
            "Setting first_phase to 0"
        print(s)

    if hyps.get("val_max_actn", False): hyps["val_temp"] = None<|MERGE_RESOLUTION|>--- conflicted
+++ resolved
@@ -1097,10 +1097,6 @@
         hyps["tforce"] = False
     elif hyps.get("aux_lang", False):
         hyps["incl_lang_inpt"] = False
-<<<<<<< HEAD
-        hyps["n_lang_lstms"] = 0
-=======
->>>>>>> cf35bb19
 
     if hyps["use_count_words"] == NUMERAL:
         hyps["lstm_lang"] = True
